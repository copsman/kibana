--- conflicted
+++ resolved
@@ -8,11 +8,7 @@
 import { Page } from 'playwright';
 
 export async function waitForChrome(page: Page) {
-<<<<<<< HEAD
-  return page.waitForSelector('.headerGlobalNav', {state: 'attached'});
-=======
   return page.waitForSelector('.headerGlobalNav', { state: 'attached' });
->>>>>>> bae2fb55
 }
 
 export async function waitForVisualizations(page: Page, visCount: number) {
