--- conflicted
+++ resolved
@@ -6,24 +6,6 @@
  */
 
 import { Journey } from '@kbn/journeys';
-<<<<<<< HEAD
-
-import { ToastsService } from '../services/toasts';
-import { waitForChrome, waitForVisualizations } from '../utils';
-
-export const journey = new Journey({
-  esArchives: ['x-pack/performance/es_archives/logs'],
-  kbnArchives: ['x-pack/performance/kbn_archives/logs_no_map_dashboard'],
-  extendContext: ({ page, log }) => ({
-    toasts: new ToastsService(log, page),
-  }),
-}).step('Go to Web Logs Dashboard', async ({ page, kbnUrl }) => {
-  await page.goto(kbnUrl.get(`/app/dashboards#/view/edf84fe0-e1a0-11e7-b6d5-4dc382ef7f5b`));
-
-  await waitForChrome(page);
-  await waitForVisualizations(page, 11);
-});
-=======
 import { subj } from '@kbn/test-subj-selector';
 import { waitForVisualizations } from '../utils';
 
@@ -40,5 +22,4 @@
   .step('Go to Web Logs Dashboard', async ({ page }) => {
     await page.click(subj('dashboardListingTitleLink-[Logs]-Web-Traffic'));
     await waitForVisualizations(page, 11);
-  });
->>>>>>> bae2fb55
+  });