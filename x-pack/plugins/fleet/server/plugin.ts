/*
 * Copyright Elasticsearch B.V. and/or licensed to Elasticsearch B.V. under one
 * or more contributor license agreements. Licensed under the Elastic License
 * 2.0; you may not use this file except in compliance with the Elastic License
 * 2.0.
 */

import type { Observable } from 'rxjs';
import { BehaviorSubject } from 'rxjs';
import { take, filter } from 'rxjs/operators';

import { i18n } from '@kbn/i18n';
import type {
  CoreSetup,
  CoreStart,
  ElasticsearchServiceStart,
  Logger,
  Plugin,
  PluginInitializerContext,
  SavedObjectsServiceStart,
  HttpServiceSetup,
  KibanaRequest,
  ServiceStatus,
  ElasticsearchClient,
  SavedObjectsClientContract,
} from '@kbn/core/server';
import type { UsageCollectionSetup } from '@kbn/usage-collection-plugin/server';

import type { TelemetryPluginSetup, TelemetryPluginStart } from '@kbn/telemetry-plugin/server';

import { DEFAULT_APP_CATEGORIES, SavedObjectsClient, ServiceStatusLevels } from '@kbn/core/server';
import type { PluginStart as DataPluginStart } from '@kbn/data-plugin/server';
import type { LicensingPluginStart } from '@kbn/licensing-plugin/server';
import type {
  EncryptedSavedObjectsPluginStart,
  EncryptedSavedObjectsPluginSetup,
} from '@kbn/encrypted-saved-objects-plugin/server';
import type { SecurityPluginSetup, SecurityPluginStart } from '@kbn/security-plugin/server';
import type { PluginSetupContract as FeaturesPluginSetup } from '@kbn/features-plugin/server';
import type {
  TaskManagerSetupContract,
  TaskManagerStartContract,
} from '@kbn/task-manager-plugin/server';

import type { CloudSetup } from '@kbn/cloud-plugin/server';

import type { SpacesPluginStart } from '@kbn/spaces-plugin/server';

import type { SavedObjectTaggingStart } from '@kbn/saved-objects-tagging-plugin/server';

import type { FleetConfigType } from '../common/types';
import type { FleetAuthz } from '../common';
import type { ExperimentalFeatures } from '../common/experimental_features';

import { INTEGRATIONS_PLUGIN_ID } from '../common';
import { parseExperimentalConfigValue } from '../common/experimental_features';

import {
  PLUGIN_ID,
  OUTPUT_SAVED_OBJECT_TYPE,
  AGENT_POLICY_SAVED_OBJECT_TYPE,
  PACKAGE_POLICY_SAVED_OBJECT_TYPE,
  PACKAGES_SAVED_OBJECT_TYPE,
  ASSETS_SAVED_OBJECT_TYPE,
  PRECONFIGURATION_DELETION_RECORD_SAVED_OBJECT_TYPE,
  DOWNLOAD_SOURCE_SAVED_OBJECT_TYPE,
  FLEET_SERVER_HOST_SAVED_OBJECT_TYPE,
} from './constants';
import { registerSavedObjects, registerEncryptedSavedObjects } from './saved_objects';
import {
  registerEPMRoutes,
  registerPackagePolicyRoutes,
  registerDataStreamRoutes,
  registerAgentPolicyRoutes,
  registerSetupRoutes,
  registerAgentAPIRoutes,
  registerEnrollmentApiKeyRoutes,
  registerOutputRoutes,
  registerSettingsRoutes,
  registerAppRoutes,
  registerPreconfigurationRoutes,
  registerDownloadSourcesRoutes,
  registerHealthCheckRoutes,
  registerFleetServerHostRoutes,
} from './routes';

import type { ExternalCallback, FleetRequestHandlerContext } from './types';
import type {
  ESIndexPatternService,
  AgentService,
  AgentPolicyServiceInterface,
  PackageService,
} from './services';
import type { FleetUsageSender } from './services';
import {
  appContextService,
  licenseService,
  ESIndexPatternSavedObjectService,
  agentPolicyService,
  packagePolicyService,
  AgentServiceImpl,
  PackageServiceImpl,
} from './services';
import { getAuthzFromRequest, makeRouterWithFleetAuthz } from './routes/security';
import { FleetArtifactsClient } from './services/artifacts';
import type { FleetRouter } from './types/request_context';
import { TelemetryEventsSender } from './telemetry/sender';
import { setupFleet } from './services/setup';
import { BulkActionsResolver } from './services/agents';
import type { PackagePolicyService } from './services/package_policy_service';
import { PackagePolicyServiceImpl } from './services/package_policy';
<<<<<<< HEAD
import { registerFleetUsageLogger, startFleetUsageLogger } from './services/fleet_usage_logger';
=======
import { CheckDeletedFilesTask } from './tasks/check_deleted_files_task';
>>>>>>> 44eff917

export interface FleetSetupDeps {
  security: SecurityPluginSetup;
  features?: FeaturesPluginSetup;
  encryptedSavedObjects: EncryptedSavedObjectsPluginSetup;
  cloud?: CloudSetup;
  usageCollection?: UsageCollectionSetup;
  spaces: SpacesPluginStart;
  telemetry?: TelemetryPluginSetup;
  taskManager: TaskManagerSetupContract;
}

export interface FleetStartDeps {
  data: DataPluginStart;
  licensing: LicensingPluginStart;
  encryptedSavedObjects: EncryptedSavedObjectsPluginStart;
  security: SecurityPluginStart;
  telemetry?: TelemetryPluginStart;
  savedObjectsTagging: SavedObjectTaggingStart;
  taskManager: TaskManagerStartContract;
}

export interface FleetAppContext {
  elasticsearch: ElasticsearchServiceStart;
  data: DataPluginStart;
  encryptedSavedObjectsStart?: EncryptedSavedObjectsPluginStart;
  encryptedSavedObjectsSetup?: EncryptedSavedObjectsPluginSetup;
  securitySetup: SecurityPluginSetup;
  securityStart: SecurityPluginStart;
  config$?: Observable<FleetConfigType>;
  configInitialValue: FleetConfigType;
  experimentalFeatures: ExperimentalFeatures;
  savedObjects: SavedObjectsServiceStart;
  savedObjectsTagging?: SavedObjectTaggingStart;
  isProductionMode: PluginInitializerContext['env']['mode']['prod'];
  kibanaVersion: PluginInitializerContext['env']['packageInfo']['version'];
  kibanaBranch: PluginInitializerContext['env']['packageInfo']['branch'];
  cloud?: CloudSetup;
  logger?: Logger;
  httpSetup?: HttpServiceSetup;
  telemetryEventsSender: TelemetryEventsSender;
  bulkActionsResolver: BulkActionsResolver;
}

export type FleetSetupContract = void;

const allSavedObjectTypes = [
  OUTPUT_SAVED_OBJECT_TYPE,
  AGENT_POLICY_SAVED_OBJECT_TYPE,
  PACKAGE_POLICY_SAVED_OBJECT_TYPE,
  PACKAGES_SAVED_OBJECT_TYPE,
  ASSETS_SAVED_OBJECT_TYPE,
  PRECONFIGURATION_DELETION_RECORD_SAVED_OBJECT_TYPE,
  DOWNLOAD_SOURCE_SAVED_OBJECT_TYPE,
  FLEET_SERVER_HOST_SAVED_OBJECT_TYPE,
];

/**
 * Describes public Fleet plugin contract returned at the `startup` stage.
 */
export interface FleetStartContract {
  /**
   * returns a promise that resolved when fleet setup has been completed regardless if it was successful or failed).
   * Any consumer of fleet start services should first `await` for this promise to be resolved before using those
   * services
   */
  fleetSetupCompleted: () => Promise<void>;
  authz: {
    fromRequest(request: KibanaRequest): Promise<FleetAuthz>;
  };
  esIndexPatternService: ESIndexPatternService;
  packageService: PackageService;
  agentService: AgentService;
  /**
   * Services for Fleet's package policies
   */
  packagePolicyService: typeof packagePolicyService;
  agentPolicyService: AgentPolicyServiceInterface;
  /**
   * Register callbacks for inclusion in fleet API processing
   * @param args
   */
  registerExternalCallback: (...args: ExternalCallback) => void;

  /**
   * Create a Fleet Artifact Client instance
   * @param packageName
   */
  createArtifactsClient: (packageName: string) => FleetArtifactsClient;
}

export class FleetPlugin
  implements Plugin<FleetSetupContract, FleetStartContract, FleetSetupDeps, FleetStartDeps>
{
  private config$: Observable<FleetConfigType>;
  private configInitialValue: FleetConfigType;
  private cloud?: CloudSetup;
  private logger?: Logger;

  private isProductionMode: FleetAppContext['isProductionMode'];
  private kibanaVersion: FleetAppContext['kibanaVersion'];
  private kibanaBranch: FleetAppContext['kibanaBranch'];
  private httpSetup?: HttpServiceSetup;
  private securitySetup!: SecurityPluginSetup;
  private encryptedSavedObjectsSetup?: EncryptedSavedObjectsPluginSetup;
  private readonly telemetryEventsSender: TelemetryEventsSender;
  private readonly fleetStatus$: BehaviorSubject<ServiceStatus>;
  private bulkActionsResolver?: BulkActionsResolver;
  private fleetUsageSender?: FleetUsageSender;
  private checkDeletedFilesTask?: CheckDeletedFilesTask;

  private agentService?: AgentService;
  private packageService?: PackageService;
  private packagePolicyService?: PackagePolicyService;

  constructor(private readonly initializerContext: PluginInitializerContext) {
    this.config$ = this.initializerContext.config.create<FleetConfigType>();
    this.isProductionMode = this.initializerContext.env.mode.prod;
    this.kibanaVersion = this.initializerContext.env.packageInfo.version;
    this.kibanaBranch = this.initializerContext.env.packageInfo.branch;
    this.logger = this.initializerContext.logger.get();
    this.configInitialValue = this.initializerContext.config.get();
    this.telemetryEventsSender = new TelemetryEventsSender(this.logger.get('telemetry_events'));

    this.fleetStatus$ = new BehaviorSubject<ServiceStatus>({
      level: ServiceStatusLevels.unavailable,
      summary: 'Fleet is unavailable',
    });
  }

  public setup(core: CoreSetup, deps: FleetSetupDeps) {
    this.httpSetup = core.http;
    this.encryptedSavedObjectsSetup = deps.encryptedSavedObjects;
    this.cloud = deps.cloud;
    this.securitySetup = deps.security;
    const config = this.configInitialValue;

    core.status.set(this.fleetStatus$.asObservable());

    registerSavedObjects(core.savedObjects, deps.encryptedSavedObjects);
    registerEncryptedSavedObjects(deps.encryptedSavedObjects);

    // Register feature
    if (deps.features) {
      deps.features.registerKibanaFeature({
        id: `fleetv2`,
        name: 'Fleet',
        category: DEFAULT_APP_CATEGORIES.management,
        app: [PLUGIN_ID],
        catalogue: ['fleet'],
        privilegesTooltip: i18n.translate('xpack.fleet.serverPlugin.privilegesTooltip', {
          defaultMessage: 'All Spaces is required for Fleet access.',
        }),
        reserved: {
          description:
            'Privilege to setup Fleet packages and configured policies. Intended for use by the elastic/fleet-server service account only.',
          privileges: [
            {
              id: 'fleet-setup',
              privilege: {
                excludeFromBasePrivileges: true,
                api: ['fleet-setup'],
                savedObject: {
                  all: [],
                  read: [],
                },
                ui: [],
              },
            },
          ],
        },
        privileges: {
          all: {
            api: [`${PLUGIN_ID}-read`, `${PLUGIN_ID}-all`],
            app: [PLUGIN_ID],
            requireAllSpaces: true,
            catalogue: ['fleet'],
            savedObject: {
              all: allSavedObjectTypes,
              read: [],
            },
            ui: ['read', 'all'],
          },
          read: {
            api: [`${PLUGIN_ID}-read`],
            app: [PLUGIN_ID],
            catalogue: ['fleet'],
            requireAllSpaces: true,
            savedObject: {
              all: [],
              read: allSavedObjectTypes,
            },
            ui: ['read'],
            disabled: true,
          },
        },
      });

      deps.features.registerKibanaFeature({
        id: 'fleet', // for BWC
        name: 'Integrations',
        category: DEFAULT_APP_CATEGORIES.management,
        app: [INTEGRATIONS_PLUGIN_ID],
        catalogue: ['fleet'],
        privileges: {
          all: {
            api: [`${INTEGRATIONS_PLUGIN_ID}-read`, `${INTEGRATIONS_PLUGIN_ID}-all`],
            app: [INTEGRATIONS_PLUGIN_ID],
            catalogue: ['fleet'],
            savedObject: {
              all: allSavedObjectTypes,
              read: [],
            },
            ui: ['read', 'all'],
          },
          read: {
            api: [`${INTEGRATIONS_PLUGIN_ID}-read`],
            app: [INTEGRATIONS_PLUGIN_ID],
            catalogue: ['fleet'],
            savedObject: {
              all: [],
              read: allSavedObjectTypes,
            },
            ui: ['read'],
          },
        },
        subFeatures: [],
      });
    }

    core.http.registerRouteHandlerContext<FleetRequestHandlerContext, typeof PLUGIN_ID>(
      PLUGIN_ID,
      async (context, request) => {
        const plugin = this;
        const esClient = (await context.core).elasticsearch.client;

        return {
          get agentClient() {
            const agentService = plugin.setupAgentService(esClient.asInternalUser);

            return {
              asCurrentUser: agentService.asScoped(request),
              asInternalUser: agentService.asInternalUser,
            };
          },
          get packagePolicyService() {
            const service = plugin.setupPackagePolicyService();

            return {
              asCurrentUser: service.asScoped(request),
              asInternalUser: service.asInternalUser,
            };
          },
          authz: await getAuthzFromRequest(request),
          epm: {
            // Use a lazy getter to avoid constructing this client when not used by a request handler
            get internalSoClient() {
              return appContextService
                .getSavedObjects()
                .getScopedClient(request, { excludedWrappers: ['security'] });
            },
          },
          get spaceId() {
            return deps.spaces.spacesService.getSpaceId(request);
          },
        };
      }
    );

    // Register usage collection
    // registerFleetUsageCollector(core, config, deps.usageCollection);
    // const fetch = async () => fetchUsage(core, config);
    // this.fleetUsageSender = new FleetUsageSender(
    //   deps.taskManager,
    //   core,
    //   fetch,
    //   this.kibanaVersion,
    //   this.isProductionMode
    // );
    // registerFleetUsageLogger(deps.taskManager, async () => fetchAgentsUsage(core, config));

    const router: FleetRouter = core.http.createRouter<FleetRequestHandlerContext>();
    // Allow read-only users access to endpoints necessary for Integrations UI
    // Only some endpoints require superuser so we pass a raw IRouter here

    // For all the routes we enforce the user to have role superuser
    const { router: fleetAuthzRouter, onPostAuthHandler: fleetAuthzOnPostAuthHandler } =
      makeRouterWithFleetAuthz(router);

    core.http.registerOnPostAuth(fleetAuthzOnPostAuthHandler);

    // Always register app routes for permissions checking
    registerAppRoutes(fleetAuthzRouter);

    // The upload package route is only authorized for the superuser
    registerEPMRoutes(fleetAuthzRouter);

    registerSetupRoutes(fleetAuthzRouter, config);
    registerAgentPolicyRoutes(fleetAuthzRouter);
    registerPackagePolicyRoutes(fleetAuthzRouter);
    registerOutputRoutes(fleetAuthzRouter);
    registerSettingsRoutes(fleetAuthzRouter);
    registerDataStreamRoutes(fleetAuthzRouter);
    registerPreconfigurationRoutes(fleetAuthzRouter);
    registerFleetServerHostRoutes(fleetAuthzRouter);
    registerDownloadSourcesRoutes(fleetAuthzRouter);
    registerHealthCheckRoutes(fleetAuthzRouter);

    // Conditional config routes
    if (config.agents.enabled) {
      registerAgentAPIRoutes(fleetAuthzRouter, config);
      registerEnrollmentApiKeyRoutes(fleetAuthzRouter);
    }

    this.telemetryEventsSender.setup(deps.telemetry);
    this.bulkActionsResolver = new BulkActionsResolver(deps.taskManager, core);
    this.checkDeletedFilesTask = new CheckDeletedFilesTask({
      core,
      taskManager: deps.taskManager,
      logFactory: this.initializerContext.logger,
    });
  }

  public start(core: CoreStart, plugins: FleetStartDeps): FleetStartContract {
    appContextService.start({
      elasticsearch: core.elasticsearch,
      data: plugins.data,
      encryptedSavedObjectsStart: plugins.encryptedSavedObjects,
      encryptedSavedObjectsSetup: this.encryptedSavedObjectsSetup,
      securitySetup: this.securitySetup,
      securityStart: plugins.security,
      configInitialValue: this.configInitialValue,
      config$: this.config$,
      experimentalFeatures: parseExperimentalConfigValue(
        this.configInitialValue.enableExperimental || []
      ),
      savedObjects: core.savedObjects,
      savedObjectsTagging: plugins.savedObjectsTagging,
      isProductionMode: this.isProductionMode,
      kibanaVersion: this.kibanaVersion,
      kibanaBranch: this.kibanaBranch,
      httpSetup: this.httpSetup,
      cloud: this.cloud,
      logger: this.logger,
      telemetryEventsSender: this.telemetryEventsSender,
      bulkActionsResolver: this.bulkActionsResolver!,
    });
    licenseService.start(plugins.licensing.license$);

    this.telemetryEventsSender.start(plugins.telemetry, core);
    this.bulkActionsResolver?.start(plugins.taskManager);
    this.fleetUsageSender?.start(plugins.taskManager);
<<<<<<< HEAD
    startFleetUsageLogger(plugins.taskManager);
=======
    // startFleetUsageLogger(plugins.taskManager);
>>>>>>> 44eff917

    const logger = appContextService.getLogger();

    const fleetSetupPromise = (async () => {
      try {
        // Fleet remains `available` during setup as to excessively delay Kibana's boot process.
        // This should be reevaluated as Fleet's setup process is optimized and stabilized.
        this.fleetStatus$.next({
          level: ServiceStatusLevels.available,
          summary: 'Fleet is setting up',
        });

        // We need to wait for the licence feature to be available,
        // to have our internal saved object client with encrypted saved object working properly
        await plugins.licensing.license$
          .pipe(
            filter(
              (licence) =>
                licence.getFeature('security').isEnabled &&
                licence.getFeature('security').isAvailable
            ),
            take(1)
          )
          .toPromise();

        await setupFleet(
          new SavedObjectsClient(core.savedObjects.createInternalRepository()),
          core.elasticsearch.client.asInternalUser
        );

        this.fleetStatus$.next({
          level: ServiceStatusLevels.available,
          summary: 'Fleet is available',
        });
      } catch (error) {
        logger.warn('Fleet setup failed');
        logger.warn(error);

        this.fleetStatus$.next({
          // As long as Fleet has a dependency on EPR, we can't reliably set Kibana status to `unavailable` here.
          // See https://github.com/elastic/kibana/issues/120237
          level: ServiceStatusLevels.available,
          summary: 'Fleet setup failed',
          meta: {
            error: error.message,
          },
        });
      }
    })();

    return {
      authz: {
        fromRequest: getAuthzFromRequest,
      },
      fleetSetupCompleted: () => fleetSetupPromise,
      esIndexPatternService: new ESIndexPatternSavedObjectService(),
      packageService: this.setupPackageService(
        core.elasticsearch.client.asInternalUser,
        new SavedObjectsClient(core.savedObjects.createInternalRepository())
      ),
      agentService: this.setupAgentService(core.elasticsearch.client.asInternalUser),
      agentPolicyService: {
        get: agentPolicyService.get,
        list: agentPolicyService.list,
        getFullAgentPolicy: agentPolicyService.getFullAgentPolicy,
        getByIds: agentPolicyService.getByIDs,
      },
      packagePolicyService,
      registerExternalCallback: (type: ExternalCallback[0], callback: ExternalCallback[1]) => {
        return appContextService.addExternalCallback(type, callback);
      },
      createArtifactsClient(packageName: string) {
        return new FleetArtifactsClient(core.elasticsearch.client.asInternalUser, packageName);
      },
    };
  }

  public async stop() {
    appContextService.stop();
    licenseService.stop();
    this.telemetryEventsSender.stop();
    this.fleetStatus$.complete();
  }

  private setupAgentService(internalEsClient: ElasticsearchClient): AgentService {
    if (this.agentService) {
      return this.agentService;
    }

    this.agentService = new AgentServiceImpl(internalEsClient);
    return this.agentService;
  }

  private setupPackagePolicyService(): PackagePolicyService {
    if (this.packagePolicyService) {
      return this.packagePolicyService;
    }
    this.packagePolicyService = new PackagePolicyServiceImpl();
    return this.packagePolicyService;
  }

  private setupPackageService(
    internalEsClient: ElasticsearchClient,
    internalSoClient: SavedObjectsClientContract
  ): PackageService {
    if (this.packageService) {
      return this.packageService;
    }

    this.packageService = new PackageServiceImpl(
      internalEsClient,
      internalSoClient,
      this.getLogger()
    );
    return this.packageService!;
  }

  private getLogger(): Logger {
    if (!this.logger) {
      this.logger = this.initializerContext.logger.get();
    }

    return this.logger;
  }
}<|MERGE_RESOLUTION|>--- conflicted
+++ resolved
@@ -109,11 +109,7 @@
 import { BulkActionsResolver } from './services/agents';
 import type { PackagePolicyService } from './services/package_policy_service';
 import { PackagePolicyServiceImpl } from './services/package_policy';
-<<<<<<< HEAD
-import { registerFleetUsageLogger, startFleetUsageLogger } from './services/fleet_usage_logger';
-=======
 import { CheckDeletedFilesTask } from './tasks/check_deleted_files_task';
->>>>>>> 44eff917
 
 export interface FleetSetupDeps {
   security: SecurityPluginSetup;
@@ -466,11 +462,7 @@
     this.telemetryEventsSender.start(plugins.telemetry, core);
     this.bulkActionsResolver?.start(plugins.taskManager);
     this.fleetUsageSender?.start(plugins.taskManager);
-<<<<<<< HEAD
-    startFleetUsageLogger(plugins.taskManager);
-=======
     // startFleetUsageLogger(plugins.taskManager);
->>>>>>> 44eff917
 
     const logger = appContextService.getLogger();
 
