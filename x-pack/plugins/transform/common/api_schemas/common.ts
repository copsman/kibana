--- conflicted
+++ resolved
@@ -6,9 +6,7 @@
  */
 
 import { schema, TypeOf } from '@kbn/config-schema';
-import { i18n } from '@kbn/i18n';
 import { TRANSFORM_STATE } from '../constants';
-import { isRuntimeField } from '../shared_imports';
 
 export const transformIdsSchema = schema.arrayOf(
   schema.object({
@@ -58,7 +56,6 @@
 }
 
 export const runtimeMappingsSchema = schema.maybe(
-<<<<<<< HEAD
   schema.recordOf(
     schema.string(),
     schema.object({
@@ -81,19 +78,5 @@
         ])
       ),
     })
-=======
-  schema.object(
-    {},
-    {
-      unknowns: 'allow',
-      validate: (v: object) => {
-        if (Object.values(v).some((o) => !isRuntimeField(o))) {
-          return i18n.translate('xpack.transform.invalidRuntimeFieldMessage', {
-            defaultMessage: 'Invalid runtime field',
-          });
-        }
-      },
-    }
->>>>>>> f0465413
   )
 );