/*
 * Copyright Elasticsearch B.V. and/or licensed to Elasticsearch B.V. under one
 * or more contributor license agreements. Licensed under the Elastic License
 * 2.0; you may not use this file except in compliance with the Elastic License
 * 2.0.
 */

import { schema } from '@kbn/config-schema';
import type * as estypes from '@elastic/elasticsearch/lib/api/typesWithBodyKey';

import {
  ElasticsearchClient,
  KibanaResponseFactory,
  RequestHandler,
  RequestHandlerContext,
  SavedObjectsClientContract,
} from 'kibana/server';

import { TRANSFORM_STATE } from '../../../common/constants';
import {
  transformIdParamSchema,
  ResponseStatus,
  TransformIdParamSchema,
} from '../../../common/api_schemas/common';
import {
  deleteTransformsRequestSchema,
  DeleteTransformsRequestSchema,
  DeleteTransformsResponseSchema,
} from '../../../common/api_schemas/delete_transforms';
import {
  resetTransformsRequestSchema,
  ResetTransformsRequestSchema,
  ResetTransformsResponseSchema,
} from '../../../common/api_schemas/reset_transforms';
import {
  startTransformsRequestSchema,
  StartTransformsRequestSchema,
  StartTransformsResponseSchema,
} from '../../../common/api_schemas/start_transforms';
import {
  stopTransformsRequestSchema,
  StopTransformsRequestSchema,
  StopTransformsResponseSchema,
} from '../../../common/api_schemas/stop_transforms';
import {
  postTransformsUpdateRequestSchema,
  PostTransformsUpdateRequestSchema,
} from '../../../common/api_schemas/update_transforms';
import {
  postTransformsPreviewRequestSchema,
  PostTransformsPreviewRequestSchema,
  putTransformsRequestSchema,
  PutTransformsRequestSchema,
  PutTransformsResponseSchema,
} from '../../../common/api_schemas/transforms';

import { RouteDependencies } from '../../types';

import { addBasePath } from '../index';

import { isRequestTimeout, fillResultsWithTimeouts, wrapError, wrapEsError } from './error_utils';
import { registerTransformsAuditMessagesRoutes } from './transforms_audit_messages';
import { registerTransformNodesRoutes } from './transforms_nodes';
import { IIndexPattern } from '../../../../../../src/plugins/data/common';
import { isLatestTransform } from '../../../common/types/transform';
import { isKeywordDuplicate } from '../../../common/utils/field_utils';
import { transformHealthServiceProvider } from '../../lib/alerting/transform_health_rule_type/transform_health_service';

enum TRANSFORM_ACTIONS {
  DELETE = 'delete',
  RESET = 'reset',
  STOP = 'stop',
  START = 'start',
}

export function registerTransformsRoutes(routeDependencies: RouteDependencies) {
  const { router, license } = routeDependencies;
  /**
   * @apiGroup Transforms
   *
   * @api {get} /api/transform/transforms Get transforms
   * @apiName GetTransforms
   * @apiDescription Returns transforms
   *
   * @apiSchema (params) jobAuditMessagesJobIdSchema
   * @apiSchema (query) jobAuditMessagesQuerySchema
   */
  router.get(
    { path: addBasePath('transforms'), validate: false },
    license.guardApiRoute<estypes.TransformGetTransformRequest, undefined, undefined>(
      async (ctx, req, res) => {
        try {
          const body = await ctx.core.elasticsearch.client.asCurrentUser.transform.getTransform({
            size: 1000,
            ...req.params,
          });

          if (ctx.alerting) {
            const transformHealthService = transformHealthServiceProvider(
              ctx.core.elasticsearch.client.asCurrentUser,
              ctx.alerting.getRulesClient()
            );

            // @ts-ignore
            await transformHealthService.populateTransformsWithAssignedRules(body.transforms);
          }

          return res.ok({ body });
        } catch (e) {
          return res.customError(wrapError(wrapEsError(e)));
        }
      }
    )
  );

  /**
   * @apiGroup Transforms
   *
   * @api {get} /api/transform/transforms/:transformId Get transform
   * @apiName GetTransform
   * @apiDescription Returns a single transform
   *
   * @apiSchema (params) transformIdParamSchema
   */
  router.get<TransformIdParamSchema, undefined, undefined>(
    {
      path: addBasePath('transforms/{transformId}'),
      validate: { params: transformIdParamSchema },
    },
    license.guardApiRoute<TransformIdParamSchema, undefined, undefined>(async (ctx, req, res) => {
      const { transformId } = req.params;
      try {
        const body = await ctx.core.elasticsearch.client.asCurrentUser.transform.getTransform({
          transform_id: transformId,
        });
        return res.ok({ body });
      } catch (e) {
        return res.customError(wrapError(wrapEsError(e)));
      }
    })
  );

  /**
   * @apiGroup Transforms
   *
   * @api {get} /api/transform/transforms/_stats Get transforms stats
   * @apiName GetTransformsStats
   * @apiDescription Returns transforms stats
   */
  router.get(
    { path: addBasePath('transforms/_stats'), validate: false },
    license.guardApiRoute<estypes.TransformGetTransformStatsResponse, undefined, undefined>(
      async (ctx, req, res) => {
        try {
          const body =
            await ctx.core.elasticsearch.client.asCurrentUser.transform.getTransformStats({
              size: 1000,
              transform_id: '_all',
            });
          return res.ok({ body });
        } catch (e) {
          return res.customError(wrapError(wrapEsError(e)));
        }
      }
    )
  );

  /**
   * @apiGroup Transforms
   *
   * @api {get} /api/transform/transforms/:transformId/_stats Get transform stats
   * @apiName GetTransformStats
   * @apiDescription Returns stats for a single transform
   *
   * @apiSchema (params) transformIdParamSchema
   */
  router.get<TransformIdParamSchema, undefined, undefined>(
    {
      path: addBasePath('transforms/{transformId}/_stats'),
      validate: { params: transformIdParamSchema },
    },
    license.guardApiRoute<TransformIdParamSchema, undefined, undefined>(async (ctx, req, res) => {
      const { transformId } = req.params;
      try {
        const body = await ctx.core.elasticsearch.client.asCurrentUser.transform.getTransformStats({
          transform_id: transformId,
        });
        return res.ok({ body });
      } catch (e) {
        return res.customError(wrapError(wrapEsError(e)));
      }
    })
  );

  /**
   * @apiGroup Transforms
   *
   * @api {put} /api/transform/transforms/:transformId Put transform
   * @apiName PutTransform
   * @apiDescription Creates a transform
   *
   * @apiSchema (params) transformIdParamSchema
   * @apiSchema (body) putTransformsRequestSchema
   */
  router.put<TransformIdParamSchema, undefined, PutTransformsRequestSchema>(
    {
      path: addBasePath('transforms/{transformId}'),
      validate: {
        params: transformIdParamSchema,
        body: putTransformsRequestSchema,
      },
    },
    license.guardApiRoute<TransformIdParamSchema, undefined, PutTransformsRequestSchema>(
      async (ctx, req, res) => {
        const { transformId } = req.params;

        const response: PutTransformsResponseSchema = {
          transformsCreated: [],
          errors: [],
        };

        await ctx.core.elasticsearch.client.asCurrentUser.transform
          .putTransform({
            // @ts-expect-error @elastic/elasticsearch group_by is expected to be optional in TransformPivot
            body: req.body,
            transform_id: transformId,
          })
          .then(() => {
            response.transformsCreated.push({ transform: transformId });
          })
          .catch((e) =>
            response.errors.push({
              id: transformId,
              error: wrapEsError(e),
            })
          );

        return res.ok({ body: response });
      }
    )
  );

  /**
   * @apiGroup Transforms
   *
   * @api {post} /api/transform/transforms/:transformId/_update Post transform update
   * @apiName PostTransformUpdate
   * @apiDescription Updates a transform
   *
   * @apiSchema (params) transformIdParamSchema
   * @apiSchema (body) postTransformsUpdateRequestSchema
   */
  router.post<TransformIdParamSchema, undefined, PostTransformsUpdateRequestSchema>(
    {
      path: addBasePath('transforms/{transformId}/_update'),
      validate: {
        params: transformIdParamSchema,
        body: postTransformsUpdateRequestSchema,
      },
    },
    license.guardApiRoute<TransformIdParamSchema, undefined, PostTransformsUpdateRequestSchema>(
      async (ctx, req, res) => {
        const { transformId } = req.params;

        try {
          const body = await ctx.core.elasticsearch.client.asCurrentUser.transform.updateTransform({
            // @ts-expect-error query doesn't satisfy QueryDslQueryContainer from @elastic/elasticsearch
            body: req.body,
            transform_id: transformId,
          });
          return res.ok({
            body,
          });
        } catch (e) {
          return res.customError(wrapError(e));
        }
      }
    )
  );

  /**
   * @apiGroup Transforms
   *
   * @api {post} /api/transform/delete_transforms Post delete transforms
   * @apiName DeleteTransforms
   * @apiDescription Deletes transforms
   *
   * @apiSchema (body) deleteTransformsRequestSchema
   */
  router.post<undefined, undefined, DeleteTransformsRequestSchema>(
    {
      path: addBasePath('delete_transforms'),
      validate: {
        body: deleteTransformsRequestSchema,
      },
    },
    license.guardApiRoute<undefined, undefined, DeleteTransformsRequestSchema>(
      async (ctx, req, res) => {
        try {
          const body = await deleteTransforms(req.body, ctx, res);

          if (body && body.status) {
            if (body.status === 404) {
              return res.notFound();
            }
            if (body.status === 403) {
              return res.forbidden();
            }
          }

          return res.ok({
            body,
          });
        } catch (e) {
          return res.customError(wrapError(wrapEsError(e)));
        }
      }
    )
  );

  /**
   * @apiGroup Transforms
   *
   * @api {post} /api/transform/reset_transforms Post reset transforms
   * @apiName ResetTransforms
   * @apiDescription resets transforms
   *
   * @apiSchema (body) resetTransformsRequestSchema
   */
  router.post<undefined, undefined, ResetTransformsRequestSchema>(
    {
      path: addBasePath('reset_transforms'),
      validate: {
        body: resetTransformsRequestSchema,
      },
    },
    license.guardApiRoute<undefined, undefined, ResetTransformsRequestSchema>(
      async (ctx, req, res) => {
        try {
          const body = await resetTransforms(req.body, ctx, res);

          if (body && body.status) {
            if (body.status === 404) {
              return res.notFound();
            }
            if (body.status === 403) {
              return res.forbidden();
            }
          }

          return res.ok({
            body,
          });
        } catch (e) {
          return res.customError(wrapError(wrapEsError(e)));
        }
      }
    )
  );

  /**
   * @apiGroup Transforms
   *
   * @api {post} /api/transform/transforms/_preview Preview transform
   * @apiName PreviewTransform
   * @apiDescription Previews transform
   *
   * @apiSchema (body) postTransformsPreviewRequestSchema
   */
  router.post<undefined, undefined, PostTransformsPreviewRequestSchema>(
    {
      path: addBasePath('transforms/_preview'),
      validate: {
        body: postTransformsPreviewRequestSchema,
      },
    },
    license.guardApiRoute<undefined, undefined, PostTransformsPreviewRequestSchema>(
      previewTransformHandler
    )
  );

  /**
   * @apiGroup Transforms
   *
   * @api {post} /api/transform/start_transforms Start transforms
   * @apiName PostStartTransforms
   * @apiDescription Starts transform
   *
   * @apiSchema (body) startTransformsRequestSchema
   */
  router.post<undefined, undefined, StartTransformsRequestSchema>(
    {
      path: addBasePath('start_transforms'),
      validate: {
        body: startTransformsRequestSchema,
      },
    },
    license.guardApiRoute<undefined, undefined, StartTransformsRequestSchema>(
      startTransformsHandler
    )
  );

  /**
   * @apiGroup Transforms
   *
   * @api {post} /api/transform/stop_transforms Stop transforms
   * @apiName PostStopTransforms
   * @apiDescription Stops transform
   *
   * @apiSchema (body) stopTransformsRequestSchema
   */
  router.post<undefined, undefined, StopTransformsRequestSchema>(
    {
      path: addBasePath('stop_transforms'),
      validate: {
        body: stopTransformsRequestSchema,
      },
    },
    license.guardApiRoute<undefined, undefined, StopTransformsRequestSchema>(stopTransformsHandler)
  );

  /**
   * @apiGroup Transforms
   *
   * @api {post} /api/transform/es_search Transform ES Search Proxy
   * @apiName PostTransformEsSearchProxy
   * @apiDescription ES Search Proxy
   *
   * @apiSchema (body) any
   */
  router.post(
    {
      path: addBasePath('es_search'),
      validate: {
        body: schema.maybe(schema.any()),
      },
    },
    license.guardApiRoute(async (ctx, req, res) => {
      try {
        const body = await ctx.core.elasticsearch.client.asCurrentUser.search(req.body);
        return res.ok({ body });
      } catch (e) {
        return res.customError(wrapError(wrapEsError(e)));
      }
    })
  );

  registerTransformsAuditMessagesRoutes(routeDependencies);
  registerTransformNodesRoutes(routeDependencies);
}

async function getIndexPatternId(
  indexName: string,
  savedObjectsClient: SavedObjectsClientContract
) {
  const response = await savedObjectsClient.find<IIndexPattern>({
    type: 'index-pattern',
    perPage: 1,
    search: `"${indexName}"`,
    searchFields: ['title'],
    fields: ['title'],
  });
  const ip = response.saved_objects.find((obj) => obj.attributes.title === indexName);
  return ip?.id;
}

async function deleteDestIndexPatternById(
  indexPatternId: string,
  savedObjectsClient: SavedObjectsClientContract
) {
  return await savedObjectsClient.delete('index-pattern', indexPatternId);
}

async function deleteTransforms(
  reqBody: DeleteTransformsRequestSchema,
  ctx: RequestHandlerContext,
  response: KibanaResponseFactory
) {
  const { transformsInfo } = reqBody;

  // Cast possible undefineds as booleans
  const deleteDestIndex = !!reqBody.deleteDestIndex;
  const deleteDestIndexPattern = !!reqBody.deleteDestIndexPattern;
  const shouldForceDelete = !!reqBody.forceDelete;

  const results: DeleteTransformsResponseSchema = {};

  for (const transformInfo of transformsInfo) {
    let destinationIndex: string | undefined;

    const transformDeleted: ResponseStatus = { success: false };
    const destIndexDeleted: ResponseStatus = { success: false };
    const destIndexPatternDeleted: ResponseStatus = {
      success: false,
    };
    const transformId = transformInfo.id;
    // force delete only if the transform has failed
    let needToForceDelete = false;

    try {
      if (transformInfo.state === TRANSFORM_STATE.FAILED) {
        needToForceDelete = true;
      }
      if (!shouldForceDelete) {
        // Grab destination index info to delete
        try {
          const body = await ctx.core.elasticsearch.client.asCurrentUser.transform.getTransform({
            transform_id: transformId,
          });
          const transformConfig = body.transforms[0];
          // @ts-expect-error @elastic/elasticsearch doesn't provide typings for Transform
          destinationIndex = Array.isArray(transformConfig.dest.index)
            ? // @ts-expect-error @elastic/elasticsearch doesn't provide typings for Transform
              transformConfig.dest.index[0]
            : // @ts-expect-error @elastic/elasticsearch doesn't provide typings for Transform
              transformConfig.dest.index;
        } catch (getTransformConfigError) {
          transformDeleted.error = getTransformConfigError.meta.body.error;
          results[transformId] = {
            transformDeleted,
            destIndexDeleted,
            destIndexPatternDeleted,
            destinationIndex,
          };
          // No need to perform further delete attempts
          continue;
        }
      }
      // If user checks box to delete the destinationIndex associated with the job
      if (destinationIndex && deleteDestIndex) {
        try {
          // If user does have privilege to delete the index, then delete the index
          // if no permission then return 403 forbidden
          await ctx.core.elasticsearch.client.asCurrentUser.indices.delete({
            index: destinationIndex,
          });
          destIndexDeleted.success = true;
        } catch (deleteIndexError) {
          destIndexDeleted.error = deleteIndexError.meta.body.error;
        }
      }

      // Delete the data view if there's a data view that matches the name of dest index
      if (destinationIndex && deleteDestIndexPattern) {
        try {
          const indexPatternId = await getIndexPatternId(
            destinationIndex,
            ctx.core.savedObjects.client
          );
          if (indexPatternId) {
            await deleteDestIndexPatternById(indexPatternId, ctx.core.savedObjects.client);
            destIndexPatternDeleted.success = true;
          }
        } catch (deleteDestIndexPatternError) {
          destIndexPatternDeleted.error = deleteDestIndexPatternError.meta.body.error;
        }
      }

      try {
        await ctx.core.elasticsearch.client.asCurrentUser.transform.deleteTransform({
          transform_id: transformId,
          force: shouldForceDelete && needToForceDelete,
        });
        transformDeleted.success = true;
      } catch (deleteTransformJobError) {
        transformDeleted.error = deleteTransformJobError.meta.body.error;
        if (deleteTransformJobError.statusCode === 403) {
          return response.forbidden();
        }
      }

      results[transformId] = {
        transformDeleted,
        destIndexDeleted,
        destIndexPatternDeleted,
        destinationIndex,
      };
    } catch (e) {
      if (isRequestTimeout(e)) {
        return fillResultsWithTimeouts({
          results,
          id: transformInfo.id,
          items: transformsInfo,
          action: TRANSFORM_ACTIONS.DELETE,
        });
      }
      results[transformId] = { transformDeleted: { success: false, error: e.meta.body.error } };
    }
  }
  return results;
}

async function resetTransforms(
  reqBody: ResetTransformsRequestSchema,
  ctx: RequestHandlerContext,
  response: KibanaResponseFactory
) {
  const { transformsInfo } = reqBody;

  const results: ResetTransformsResponseSchema = {};

  for (const transformInfo of transformsInfo) {
    const transformReset: ResponseStatus = { success: false };
    const transformId = transformInfo.id;

    try {
      try {
        await ctx.core.elasticsearch.client.asCurrentUser.transform.resetTransform({
          transform_id: transformId,
        });
        transformReset.success = true;
      } catch (resetTransformJobError) {
        transformReset.error = resetTransformJobError.meta.body.error;
        if (resetTransformJobError.statusCode === 403) {
          return response.forbidden();
        }
      }

      results[transformId] = {
        transformReset,
      };
    } catch (e) {
      if (isRequestTimeout(e)) {
        return fillResultsWithTimeouts({
          results,
          id: transformInfo.id,
          items: transformsInfo,
          action: TRANSFORM_ACTIONS.RESET,
        });
      }
      results[transformId] = { transformReset: { success: false, error: e.meta.body.error } };
    }
  }
  return results;
}

const previewTransformHandler: RequestHandler<
  undefined,
  undefined,
  PostTransformsPreviewRequestSchema
> = async (ctx, req, res) => {
  try {
    const reqBody = req.body;
<<<<<<< HEAD
    const { body } = await ctx.core.elasticsearch.client.asCurrentUser.transform.previewTransform({
      // @ts-expect-error The ES client does not yet include the "composite" runtime type
      // Once "composite" is added to the MappingRuntimeFieldType, those comments can be safely removed.
=======
    const body = await ctx.core.elasticsearch.client.asCurrentUser.transform.previewTransform({
>>>>>>> d8924985
      body: reqBody,
    });
    if (isLatestTransform(reqBody)) {
      // for the latest transform mappings properties have to be retrieved from the source
      const fieldCapsResponse = await ctx.core.elasticsearch.client.asCurrentUser.fieldCaps({
        index: reqBody.source.index,
        fields: '*',
        include_unmapped: false,
      });

      const fieldNamesSet = new Set(Object.keys(fieldCapsResponse.fields));

      const fields = Object.entries(
        fieldCapsResponse.fields as Record<string, Record<string, { type: string }>>
      ).reduce((acc, [fieldName, fieldCaps]) => {
        const fieldDefinition = Object.values(fieldCaps)[0];
        const isMetaField = fieldDefinition.type.startsWith('_') || fieldName === '_doc_count';
        if (isMetaField || isKeywordDuplicate(fieldName, fieldNamesSet)) {
          return acc;
        }
        acc[fieldName] = { ...fieldDefinition };
        return acc;
      }, {} as Record<string, { type: string }>);

      body.generated_dest_index.mappings!.properties = fields as Record<
        string,
        estypes.MappingProperty
      >;
    }
    return res.ok({ body });
  } catch (e) {
    return res.customError(wrapError(wrapEsError(e)));
  }
};

const startTransformsHandler: RequestHandler<
  undefined,
  undefined,
  StartTransformsRequestSchema
> = async (ctx, req, res) => {
  const transformsInfo = req.body;

  try {
    const body = await startTransforms(transformsInfo, ctx.core.elasticsearch.client.asCurrentUser);
    return res.ok({
      body,
    });
  } catch (e) {
    return res.customError(wrapError(wrapEsError(e)));
  }
};

async function startTransforms(
  transformsInfo: StartTransformsRequestSchema,
  esClient: ElasticsearchClient
) {
  const results: StartTransformsResponseSchema = {};

  for (const transformInfo of transformsInfo) {
    const transformId = transformInfo.id;
    try {
      await esClient.transform.startTransform({
        transform_id: transformId,
      });
      results[transformId] = { success: true };
    } catch (e) {
      if (isRequestTimeout(e)) {
        return fillResultsWithTimeouts({
          results,
          id: transformId,
          items: transformsInfo,
          action: TRANSFORM_ACTIONS.START,
        });
      }
      results[transformId] = { success: false, error: e.meta.body.error };
    }
  }
  return results;
}

const stopTransformsHandler: RequestHandler<
  undefined,
  undefined,
  StopTransformsRequestSchema
> = async (ctx, req, res) => {
  const transformsInfo = req.body;

  try {
    return res.ok({
      body: await stopTransforms(transformsInfo, ctx.core.elasticsearch.client.asCurrentUser),
    });
  } catch (e) {
    return res.customError(wrapError(wrapEsError(e)));
  }
};

async function stopTransforms(
  transformsInfo: StopTransformsRequestSchema,
  esClient: ElasticsearchClient
) {
  const results: StopTransformsResponseSchema = {};

  for (const transformInfo of transformsInfo) {
    const transformId = transformInfo.id;
    try {
      await esClient.transform.stopTransform({
        transform_id: transformId,
        force:
          transformInfo.state !== undefined
            ? transformInfo.state === TRANSFORM_STATE.FAILED
            : false,
        wait_for_completion: true,
      });
      results[transformId] = { success: true };
    } catch (e) {
      if (isRequestTimeout(e)) {
        return fillResultsWithTimeouts({
          results,
          id: transformId,
          items: transformsInfo,
          action: TRANSFORM_ACTIONS.STOP,
        });
      }
      results[transformId] = { success: false, error: e.meta.body.error };
    }
  }
  return results;
}<|MERGE_RESOLUTION|>--- conflicted
+++ resolved
@@ -641,13 +641,11 @@
 > = async (ctx, req, res) => {
   try {
     const reqBody = req.body;
-<<<<<<< HEAD
-    const { body } = await ctx.core.elasticsearch.client.asCurrentUser.transform.previewTransform({
+
+    const body = await ctx.core.elasticsearch.client.asCurrentUser.transform.previewTransform({
+      // todo examine this
       // @ts-expect-error The ES client does not yet include the "composite" runtime type
       // Once "composite" is added to the MappingRuntimeFieldType, those comments can be safely removed.
-=======
-    const body = await ctx.core.elasticsearch.client.asCurrentUser.transform.previewTransform({
->>>>>>> d8924985
       body: reqBody,
     });
     if (isLatestTransform(reqBody)) {
