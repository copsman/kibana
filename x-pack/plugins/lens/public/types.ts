--- conflicted
+++ resolved
@@ -932,11 +932,7 @@
   /** Optional, if the visualization supports multiple layers */
   removeLayer?: (state: T, layerId: string) => T;
   /** Track added layers in internal state */
-<<<<<<< HEAD
   appendLayer?: (state: T, layerId: string, type: LayerType, indexPatternId: string) => T;
-=======
-  appendLayer?: (state: T, layerId: string, type: LayerType, indexPatternId?: string) => T;
->>>>>>> 1def7cba
 
   /** Retrieve a list of supported layer types with initialization data */
   getSupportedLayers: (
