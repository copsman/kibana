--- conflicted
+++ resolved
@@ -16,18 +16,9 @@
 import { EventAnnotationServiceType } from '@kbn/event-annotation-plugin/public';
 import { KibanaContextProvider, KibanaThemeProvider } from '@kbn/kibana-react-plugin/public';
 import { VIS_EVENT_TO_TRIGGER } from '@kbn/visualizations-plugin/public';
-<<<<<<< HEAD
-import {
-  FillStyle,
-  SeriesType,
-  YAxisMode,
-  ExtendedYConfig,
-} from '@kbn/expression-xy-plugin/common';
+import { FillStyle, SeriesType, YAxisMode } from '@kbn/expression-xy-plugin/common';
 import type { DataPublicPluginStart } from '@kbn/data-plugin/public';
 import type { IStorageWrapper } from '@kbn/kibana-utils-plugin/public';
-=======
-import { FillStyle } from '@kbn/expression-xy-plugin/common';
->>>>>>> 4d301fdf
 import { getSuggestions } from './xy_suggestions';
 import { XyToolbar } from './xy_config_panel';
 import { DimensionEditor } from './xy_config_panel/dimension_editor';
