/*
 * Copyright Elasticsearch B.V. and/or licensed to Elasticsearch B.V. under one
 * or more contributor license agreements. Licensed under the Elastic License
 * 2.0; you may not use this file except in compliance with the Elastic License
 * 2.0.
 */

import './dimension_editor.scss';
import React, { useState, useMemo, useCallback, useRef, useEffect } from 'react';
import { i18n } from '@kbn/i18n';
import {
  EuiListGroup,
  EuiSpacer,
  EuiListGroupItemProps,
  EuiFormLabel,
  EuiToolTip,
  EuiText,
} from '@elastic/eui';
import ReactDOM from 'react-dom';
import type { IndexPatternDimensionEditorProps } from './dimension_panel';
import type { OperationSupportMatrix } from './operation_support';
import { deleteColumn, GenericIndexPatternColumn } from '../indexpattern';
import {
  operationDefinitionMap,
  getOperationDisplay,
  insertOrReplaceColumn,
  replaceColumn,
  updateColumnParam,
  updateDefaultLabels,
  resetIncomplete,
  FieldBasedIndexPatternColumn,
  canTransition,
  adjustColumnReferencesForChangedColumn,
} from '../operations';
import { mergeLayer } from '../state_helpers';
import { hasField } from '../pure_utils';
import { fieldIsInvalid } from '../utils';
import { BucketNestingEditor } from './bucket_nesting_editor';
<<<<<<< HEAD
import type { IndexPatternLayer } from '../types';
import { trackUiEvent } from '../../lens_ui_telemetry';
=======
import type { IndexPattern, IndexPatternField, IndexPatternLayer } from '../types';
>>>>>>> 11d48661
import { FormatSelector } from './format_selector';
import { ReferenceEditor } from './reference_editor';
import { TimeScaling } from './time_scaling';
import { Filtering } from './filtering';
import { AdvancedOptions } from './advanced_options';
import { TimeShift } from './time_shift';
import type { LayerType } from '../../../common';
import { DOCUMENT_FIELD_NAME } from '../../../common';
import {
  quickFunctionsName,
  staticValueOperationName,
  isQuickFunction,
  getParamEditor,
  formulaOperationName,
  DimensionEditorTabs,
  CalloutWarning,
  DimensionEditorTab,
} from './dimensions_editor_helpers';
import type { TemporaryState } from './dimensions_editor_helpers';
import { FieldInput } from './field_input';
import { NameInput } from '../../shared_components';
import { ParamEditorProps } from '../operations/definitions';
import { WrappingHelpPopover } from '../help_popover';
import { isColumn } from '../operations/definitions/helpers';
import type { FieldChoiceWithOperationType } from './field_select';
import type { IndexPattern, IndexPatternField } from '../../types';

export interface DimensionEditorProps extends IndexPatternDimensionEditorProps {
  selectedColumn?: GenericIndexPatternColumn;
  layerType: LayerType;
  operationSupportMatrix: OperationSupportMatrix;
  currentIndexPattern: IndexPattern;
}

const operationDisplay = getOperationDisplay();

export function DimensionEditor(props: DimensionEditorProps) {
  const {
    selectedColumn,
    operationSupportMatrix,
    state,
    columnId,
    setState,
    layerId,
    currentIndexPattern,
    hideGrouping,
    dateRange,
    dimensionGroups,
    toggleFullscreen,
    isFullscreen,
    supportStaticValue,
    supportFieldFormat = true,
    layerType,
    paramEditorCustomProps,
  } = props;
  const services = {
    data: props.data,
    uiSettings: props.uiSettings,
    savedObjectsClient: props.savedObjectsClient,
    http: props.http,
    storage: props.storage,
    unifiedSearch: props.unifiedSearch,
    dataViews: props.dataViews,
  };
  const { fieldByOperation, operationWithoutField } = operationSupportMatrix;

  const selectedOperationDefinition =
    selectedColumn && operationDefinitionMap[selectedColumn.operationType];

  const [temporaryState, setTemporaryState] = useState<TemporaryState>('none');

  const temporaryQuickFunction = Boolean(temporaryState === quickFunctionsName);
  const temporaryStaticValue = Boolean(temporaryState === staticValueOperationName);

  const updateLayer = useCallback(
    (newLayer) => setState((prevState) => mergeLayer({ state: prevState, layerId, newLayer })),
    [layerId, setState]
  );

  const setStateWrapper = (
    setter:
      | IndexPatternLayer
      | ((prevLayer: IndexPatternLayer) => IndexPatternLayer)
      | GenericIndexPatternColumn,
    options: { forceRender?: boolean } = {}
  ) => {
    const layer = state.layers[layerId];
    let hypotethicalLayer: IndexPatternLayer;
    if (isColumn(setter)) {
      hypotethicalLayer = {
        ...layer,
        columns: {
          ...layer.columns,
          [columnId]: setter,
        },
      };
    } else {
      hypotethicalLayer = typeof setter === 'function' ? setter(state.layers[layerId]) : setter;
    }
    const isDimensionComplete = Boolean(hypotethicalLayer.columns[columnId]);

    setState(
      (prevState) => {
        let outputLayer: IndexPatternLayer;
        const prevLayer = prevState.layers[layerId];
        if (isColumn(setter)) {
          outputLayer = {
            ...prevLayer,
            columns: {
              ...prevLayer.columns,
              [columnId]: setter,
            },
          };
        } else {
          outputLayer = typeof setter === 'function' ? setter(prevState.layers[layerId]) : setter;
        }
        return mergeLayer({
          state: prevState,
          layerId,
          newLayer: adjustColumnReferencesForChangedColumn(outputLayer, columnId),
        });
      },
      {
        isDimensionComplete,
        ...options,
      }
    );
  };

  const setIsCloseable = (isCloseable: boolean) => {
    setState((prevState) => ({ ...prevState, isDimensionClosePrevented: !isCloseable }));
  };

  const incompleteInfo = (state.layers[layerId].incompleteColumns ?? {})[columnId];
  const {
    operationType: incompleteOperation,
    sourceField: incompleteField = null,
    ...incompleteParams
  } = incompleteInfo || {};

  const isQuickFunctionSelected = Boolean(
    supportStaticValue
      ? selectedOperationDefinition && isQuickFunction(selectedOperationDefinition.type)
      : !selectedOperationDefinition || isQuickFunction(selectedOperationDefinition.type)
  );
  const showQuickFunctions = temporaryQuickFunction || isQuickFunctionSelected;

  const showStaticValueFunction =
    temporaryStaticValue ||
    (temporaryState === 'none' &&
      supportStaticValue &&
      (!selectedColumn || selectedColumn?.operationType === staticValueOperationName));

  const addStaticValueColumn = (prevLayer = props.state.layers[props.layerId]) => {
    if (selectedColumn?.operationType !== staticValueOperationName) {
      const layer = insertOrReplaceColumn({
        layer: prevLayer,
        indexPattern: currentIndexPattern,
        columnId,
        op: staticValueOperationName,
        visualizationGroups: dimensionGroups,
      });
      const value = props.activeData?.[layerId]?.rows[0]?.[columnId];
      // replace the default value with the one from the active data
      if (value != null) {
        return updateDefaultLabels(
          updateColumnParam({
            layer,
            columnId,
            paramName: 'value',
            value: props.activeData?.[layerId]?.rows[0]?.[columnId],
          }),
          currentIndexPattern
        );
      }
      return layer;
    }
    return prevLayer;
  };

  // this function intercepts the state update for static value function
  // and. if in temporary state, it merges the "add new static value column" state with the incoming
  // changes from the static value operation (which has to be a function)
  // Note: it forced a rerender at this point to avoid UI glitches in async updates (another hack upstream)
  // TODO: revisit this once we get rid of updateDatasourceAsync upstream
  const moveDefinetelyToStaticValueAndUpdate = (
    setter:
      | IndexPatternLayer
      | ((prevLayer: IndexPatternLayer) => IndexPatternLayer)
      | GenericIndexPatternColumn
  ) => {
    if (temporaryStaticValue) {
      setTemporaryState('none');
    }
    if (typeof setter === 'function') {
      return setState(
        (prevState) => {
          const layer = setter(addStaticValueColumn(prevState.layers[layerId]));
          return mergeLayer({ state: prevState, layerId, newLayer: layer });
        },
        {
          isDimensionComplete: true,
          forceRender: true,
        }
      );
    }
    if (isColumn(setter)) {
      throw new Error('static value should only be updated by the whole layer');
    }
  };

  const ParamEditor = getParamEditor(
    temporaryStaticValue,
    selectedOperationDefinition,
    supportStaticValue && !showQuickFunctions
  );

  const possibleOperations = useMemo(() => {
    return Object.values(operationDefinitionMap)
      .filter(({ hidden }) => !hidden)
      .filter(
        (operationDefinition) =>
          !('selectionStyle' in operationDefinition) ||
          operationDefinition.selectionStyle !== 'hidden'
      )
      .filter(({ type }) => fieldByOperation[type]?.size || operationWithoutField.has(type))
      .sort((op1, op2) => {
        return op1.displayName.localeCompare(op2.displayName);
      })
      .map((def) => def.type);
  }, [fieldByOperation, operationWithoutField]);

  const helpPopoverContainer = useRef<HTMLDivElement | null>(null);
  useEffect(() => {
    return () => {
      if (helpPopoverContainer.current) {
        ReactDOM.unmountComponentAtNode(helpPopoverContainer.current);
        document.body.removeChild(helpPopoverContainer.current);
      }
    };
  }, []);

  // Operations are compatible if they match inputs. They are always compatible in
  // the empty state. Field-based operations are not compatible with field-less operations.
  const operationsWithCompatibility = possibleOperations.map((operationType) => {
    const definition = operationDefinitionMap[operationType];

    const currentField =
      selectedColumn &&
      hasField(selectedColumn) &&
      currentIndexPattern.getFieldByName(selectedColumn.sourceField);
    return {
      operationType,
      compatibleWithCurrentField: canTransition({
        layer: state.layers[layerId],
        columnId,
        op: operationType,
        indexPattern: currentIndexPattern,
        field: currentField || undefined,
        filterOperations: props.filterOperations,
        visualizationGroups: dimensionGroups,
      }),
      disabledStatus:
        definition.getDisabledStatus &&
        definition.getDisabledStatus(
          props.indexPatterns[state.currentIndexPatternId],
          state.layers[layerId],
          layerType
        ),
    };
  });

  const currentFieldIsInvalid = useMemo(
    () => fieldIsInvalid(selectedColumn, currentIndexPattern),
    [selectedColumn, currentIndexPattern]
  );

  const sideNavItems: EuiListGroupItemProps[] = operationsWithCompatibility.map(
    ({ operationType, compatibleWithCurrentField, disabledStatus }) => {
      const isActive = Boolean(
        incompleteOperation === operationType ||
          (!incompleteOperation && selectedColumn && selectedColumn.operationType === operationType)
      );

      let color: EuiListGroupItemProps['color'] = 'primary';
      if (isActive) {
        color = 'text';
      } else if (!compatibleWithCurrentField) {
        color = 'subdued';
      }

      let label: EuiListGroupItemProps['label'] = operationDisplay[operationType].displayName;
      if (isActive && disabledStatus) {
        label = (
          <EuiToolTip content={disabledStatus} display="block" position="left">
            <EuiText color="danger" size="s">
              <strong>{operationDisplay[operationType].displayName}</strong>
            </EuiText>
          </EuiToolTip>
        );
      } else if (disabledStatus) {
        label = (
          <EuiToolTip content={disabledStatus} display="block" position="left">
            <span>{operationDisplay[operationType].displayName}</span>
          </EuiToolTip>
        );
      } else if (isActive) {
        label = <strong>{operationDisplay[operationType].displayName}</strong>;
      }

      return {
        id: operationType as string,
        label,
        color,
        isActive,
        size: 's',
        isDisabled: !!disabledStatus,
        className: 'lnsIndexPatternDimensionEditor__operation',
        'data-test-subj': `lns-indexPatternDimension-${operationType}${
          compatibleWithCurrentField ? '' : ' incompatible'
        }`,
        [`aria-pressed`]: isActive,
        extraAction: operationDefinitionMap[operationType].helpComponent
          ? {
              color: 'primary',
              onClick: (e) => {
                if (!helpPopoverContainer.current) {
                  const container = document.createElement('div');
                  helpPopoverContainer.current = container;
                  document.body.appendChild(container);
                  const HelpComponent = operationDefinitionMap[operationType].helpComponent!;
                  const element = (
                    <WrappingHelpPopover
                      button={e.target as HTMLElement}
                      isOpen={true}
                      title={operationDefinitionMap[operationType].helpComponentTitle}
                      closePopover={() => {
                        if (helpPopoverContainer.current) {
                          ReactDOM.unmountComponentAtNode(helpPopoverContainer.current);
                          document.body.removeChild(helpPopoverContainer.current);
                          helpPopoverContainer.current = null;
                        }
                      }}
                    >
                      <HelpComponent />
                    </WrappingHelpPopover>
                  );
                  ReactDOM.render(element, helpPopoverContainer.current);
                } else {
                  ReactDOM.unmountComponentAtNode(helpPopoverContainer.current);
                  document.body.removeChild(helpPopoverContainer.current);
                  helpPopoverContainer.current = null;
                }
              },
              iconType: 'documentation',
              iconSize: 's',
              'aria-label': i18n.translate('xpack.lens.indexPattern.helpLabel', {
                defaultMessage: 'Function help',
              }),
            }
          : undefined,
        onClick() {
          if (
            ['none', 'fullReference', 'managedReference'].includes(
              operationDefinitionMap[operationType].input
            )
          ) {
            // Clear invalid state because we are reseting to a valid column
            if (selectedColumn?.operationType === operationType) {
              if (incompleteInfo) {
                setStateWrapper(resetIncomplete(state.layers[layerId], columnId));
              }
              return;
            }
            const newLayer = insertOrReplaceColumn({
              layer: props.state.layers[props.layerId],
              indexPattern: currentIndexPattern,
              columnId,
              op: operationType,
              visualizationGroups: dimensionGroups,
              targetGroup: props.groupId,
            });
            if (
              temporaryQuickFunction &&
              isQuickFunction(newLayer.columns[columnId].operationType)
            ) {
              // Only switch the tab once the "non quick function" is fully removed
              setTemporaryState('none');
            }
            setStateWrapper(newLayer);
            return;
          } else if (!selectedColumn || !compatibleWithCurrentField) {
            const possibleFields = fieldByOperation[operationType] || new Set();

            let newLayer: IndexPatternLayer;
            if (possibleFields.size === 1) {
              newLayer = insertOrReplaceColumn({
                layer: props.state.layers[props.layerId],
                indexPattern: currentIndexPattern,
                columnId,
                op: operationType,
                field: currentIndexPattern.getFieldByName(possibleFields.values().next().value),
                visualizationGroups: dimensionGroups,
                targetGroup: props.groupId,
              });
            } else {
              newLayer = insertOrReplaceColumn({
                layer: props.state.layers[props.layerId],
                indexPattern: currentIndexPattern,
                columnId,
                op: operationType,
                // if document field can be used, default to it
                field: possibleFields.has(DOCUMENT_FIELD_NAME) ? documentField : undefined,
                visualizationGroups: dimensionGroups,
                targetGroup: props.groupId,
              });
            }
            if (
              temporaryQuickFunction &&
              isQuickFunction(newLayer.columns[columnId].operationType)
            ) {
              // Only switch the tab once the "non quick function" is fully removed
              setTemporaryState('none');
            }
            setStateWrapper(newLayer);
            return;
          }

          if (selectedColumn.operationType === operationType) {
            if (incompleteInfo) {
              setStateWrapper(resetIncomplete(state.layers[layerId], columnId));
            }
            return;
          }

          if (temporaryQuickFunction) {
            setTemporaryState('none');
          }

          const newLayer = replaceColumn({
            layer: props.state.layers[props.layerId],
            indexPattern: currentIndexPattern,
            columnId,
            op: operationType,
            field: hasField(selectedColumn)
              ? currentIndexPattern.getFieldByName(selectedColumn.sourceField)
              : undefined,
            visualizationGroups: dimensionGroups,
          });
          setStateWrapper(newLayer);
        },
      };
    }
  );

  const shouldDisplayExtraOptions =
    !currentFieldIsInvalid &&
    !incompleteInfo &&
    selectedColumn &&
    isQuickFunction(selectedColumn.operationType) &&
    ParamEditor;

  const shouldDisplayReferenceEditor =
    !incompleteInfo &&
    selectedColumn &&
    'references' in selectedColumn &&
    selectedOperationDefinition?.input === 'fullReference';

  const shouldDisplayFieldInput =
    !selectedColumn ||
    selectedOperationDefinition?.input === 'field' ||
    (incompleteOperation && operationDefinitionMap[incompleteOperation]?.input === 'field') ||
    temporaryQuickFunction;

  const FieldInputComponent = selectedOperationDefinition?.renderFieldInput || FieldInput;

  const paramEditorProps: ParamEditorProps<
    GenericIndexPatternColumn,
    | IndexPatternLayer
    | ((prevLayer: IndexPatternLayer) => IndexPatternLayer)
    | GenericIndexPatternColumn
  > = {
    layer: state.layers[layerId],
    layerId,
    activeData: props.activeData,
    paramEditorUpdater: (setter) => {
      if (temporaryQuickFunction) {
        setTemporaryState('none');
      }
      setStateWrapper(setter, { forceRender: temporaryQuickFunction });
    },
    columnId,
    currentColumn: state.layers[layerId].columns[columnId],
    dateRange,
    indexPattern: currentIndexPattern,
    operationDefinitionMap,
    toggleFullscreen,
    isFullscreen,
    setIsCloseable,
    paramEditorCustomProps,
    ReferenceEditor,
    existingFields: props.existingFields,
    ...services,
  };

  const quickFunctions = (
    <>
      <div className="lnsIndexPatternDimensionEditor__section lnsIndexPatternDimensionEditor__section--padded lnsIndexPatternDimensionEditor__section--shaded">
        <EuiFormLabel>
          {i18n.translate('xpack.lens.indexPattern.functionsLabel', {
            defaultMessage: 'Functions',
          })}
        </EuiFormLabel>
        <EuiSpacer size="s" />
        <EuiListGroup
          className={sideNavItems.length > 3 ? 'lnsIndexPatternDimensionEditor__columns' : ''}
          gutterSize="none"
          listItems={
            // add a padding item containing a non breakable space if the number of operations is not even
            // otherwise the column layout will break within an element
            sideNavItems.length % 2 === 1 ? [...sideNavItems, { label: '\u00a0' }] : sideNavItems
          }
          maxWidth={false}
        />
      </div>

      <div className="lnsIndexPatternDimensionEditor__section lnsIndexPatternDimensionEditor__section--padded lnsIndexPatternDimensionEditor__section--shaded">
        {shouldDisplayReferenceEditor ? (
          <>
            {selectedColumn.references.map((referenceId, index) => {
              const validation = selectedOperationDefinition.requiredReferences[index];
              const layer = state.layers[layerId];
              return (
                <ReferenceEditor
                  operationDefinitionMap={operationDefinitionMap}
                  key={index}
                  layer={layer}
                  layerId={layerId}
                  activeData={props.activeData}
                  columnId={referenceId}
                  column={layer.columns[referenceId]}
                  incompleteColumn={
                    layer.incompleteColumns ? layer.incompleteColumns[referenceId] : undefined
                  }
                  onDeleteColumn={() => {
                    updateLayer(
                      deleteColumn({
                        layer,
                        columnId: referenceId,
                        indexPattern: currentIndexPattern,
                      })
                    );
                  }}
                  onChooseFunction={(operationType: string, field?: IndexPatternField) => {
                    updateLayer(
                      insertOrReplaceColumn({
                        layer,
                        columnId: referenceId,
                        op: operationType,
                        indexPattern: currentIndexPattern,
                        field,
                        visualizationGroups: dimensionGroups,
                      })
                    );
                  }}
                  onChooseField={(choice: FieldChoiceWithOperationType) => {
                    updateLayer(
                      insertOrReplaceColumn({
                        layer,
                        columnId: referenceId,
                        indexPattern: currentIndexPattern,
                        op: choice.operationType,
                        field: currentIndexPattern.getFieldByName(choice.field),
                        visualizationGroups: dimensionGroups,
                      })
                    );
                  }}
                  paramEditorUpdater={(
                    setter:
                      | IndexPatternLayer
                      | ((prevLayer: IndexPatternLayer) => IndexPatternLayer)
                      | GenericIndexPatternColumn
                  ) => {
                    let newLayer: IndexPatternLayer;
                    if (typeof setter === 'function') {
                      newLayer = setter(layer);
                    } else if (isColumn(setter)) {
                      newLayer = {
                        ...layer,
                        columns: {
                          ...layer.columns,
                          [referenceId]: setter,
                        },
                      };
                    } else {
                      newLayer = setter;
                    }
                    return updateLayer(
                      adjustColumnReferencesForChangedColumn(newLayer, referenceId)
                    );
                  }}
                  validation={validation}
                  currentIndexPattern={currentIndexPattern}
                  existingFields={props.existingFields}
                  selectionStyle={selectedOperationDefinition.selectionStyle}
                  dateRange={dateRange}
                  labelAppend={selectedOperationDefinition?.getHelpMessage?.({
                    data: props.data,
                    uiSettings: props.uiSettings,
                    currentColumn: layer.columns[columnId],
                  })}
                  isFullscreen={isFullscreen}
                  toggleFullscreen={toggleFullscreen}
                  setIsCloseable={setIsCloseable}
                  paramEditorCustomProps={paramEditorCustomProps}
                  {...services}
                />
              );
            })}
            {selectedOperationDefinition.selectionStyle !== 'field' ? <EuiSpacer size="s" /> : null}
          </>
        ) : null}

        {shouldDisplayFieldInput ? (
          <FieldInputComponent
            layer={state.layers[layerId]}
            selectedColumn={selectedColumn as FieldBasedIndexPatternColumn}
            columnId={columnId}
            indexPattern={currentIndexPattern}
            existingFields={props.existingFields}
            operationSupportMatrix={operationSupportMatrix}
            updateLayer={(newLayer) => {
              if (temporaryQuickFunction) {
                setTemporaryState('none');
              }
              setStateWrapper(newLayer, { forceRender: temporaryQuickFunction });
            }}
            incompleteField={incompleteField}
            incompleteOperation={incompleteOperation}
            incompleteParams={incompleteParams}
            currentFieldIsInvalid={currentFieldIsInvalid}
            helpMessage={selectedOperationDefinition?.getHelpMessage?.({
              data: props.data,
              uiSettings: props.uiSettings,
              currentColumn: state.layers[layerId].columns[columnId],
            })}
            dimensionGroups={dimensionGroups}
            groupId={props.groupId}
            operationDefinitionMap={operationDefinitionMap}
          />
        ) : null}

        {shouldDisplayExtraOptions && <ParamEditor {...paramEditorProps} />}
      </div>
    </>
  );

  const customParamEditor = ParamEditor ? (
    <>
      <ParamEditor
        existingFields={props.existingFields}
        layer={state.layers[layerId]}
        activeData={props.activeData}
        paramEditorUpdater={
          temporaryStaticValue ? moveDefinetelyToStaticValueAndUpdate : setStateWrapper
        }
        columnId={columnId}
        currentColumn={state.layers[layerId].columns[columnId]}
        operationDefinitionMap={operationDefinitionMap}
        layerId={layerId}
        paramEditorCustomProps={paramEditorCustomProps}
        dateRange={dateRange}
        isFullscreen={isFullscreen}
        indexPattern={currentIndexPattern}
        toggleFullscreen={toggleFullscreen}
        setIsCloseable={setIsCloseable}
        ReferenceEditor={ReferenceEditor}
        {...services}
      />
    </>
  ) : null;

  const TabContent = showQuickFunctions ? quickFunctions : customParamEditor;

  const onFormatChange = useCallback(
    (newFormat) => {
      updateLayer(
        updateColumnParam({
          layer: state.layers[layerId],
          columnId,
          paramName: 'format',
          value: newFormat,
        })
      );
    },
    [columnId, layerId, state.layers, updateLayer]
  );

  const hasFormula =
    !isFullscreen && operationSupportMatrix.operationWithoutField.has(formulaOperationName);

  const hasTabs = !isFullscreen && (hasFormula || supportStaticValue);

  const tabs: DimensionEditorTab[] = [
    {
      id: staticValueOperationName,
      enabled: Boolean(supportStaticValue),
      state: showStaticValueFunction,
      onClick: () => {
        if (selectedColumn?.operationType === formulaOperationName) {
          return setTemporaryState(staticValueOperationName);
        }
        setTemporaryState('none');
        setStateWrapper(addStaticValueColumn());
        return;
      },
      label: i18n.translate('xpack.lens.indexPattern.staticValueLabel', {
        defaultMessage: 'Static value',
      }),
    },
    {
      id: quickFunctionsName,
      enabled: true,
      state: showQuickFunctions,
      onClick: () => {
        if (selectedColumn && !isQuickFunction(selectedColumn.operationType)) {
          setTemporaryState(quickFunctionsName);
          return;
        }
      },
      label: i18n.translate('xpack.lens.indexPattern.quickFunctionsLabel', {
        defaultMessage: 'Quick functions',
      }),
    },
    {
      id: formulaOperationName,
      enabled: hasFormula,
      state: temporaryState === 'none' && selectedColumn?.operationType === formulaOperationName,
      onClick: () => {
        setTemporaryState('none');
        if (selectedColumn?.operationType !== formulaOperationName) {
          const newLayer = insertOrReplaceColumn({
            layer: props.state.layers[props.layerId],
            indexPattern: currentIndexPattern,
            columnId,
            op: formulaOperationName,
            visualizationGroups: dimensionGroups,
          });
          setStateWrapper(newLayer);
        }
      },
      label: i18n.translate('xpack.lens.indexPattern.formulaLabel', {
        defaultMessage: 'Formula',
      }),
    },
  ];

  const defaultLabel = useMemo(
    () =>
      String(
        selectedColumn &&
          operationDefinitionMap[selectedColumn.operationType].getDefaultLabel(
            selectedColumn,
            props.indexPatterns[state.layers[layerId].indexPatternId],
            state.layers[layerId].columns
          )
      ),
    [layerId, selectedColumn, props.indexPatterns, state.layers]
  );

  const shouldDisplayAdvancedOptions =
    !isFullscreen &&
    !currentFieldIsInvalid &&
    !incompleteInfo &&
    selectedColumn &&
    temporaryState === 'none' &&
    selectedOperationDefinition &&
    (selectedOperationDefinition.timeScalingMode ||
      selectedOperationDefinition.filterable ||
      selectedOperationDefinition.shiftable);

  return (
    <div id={columnId}>
      {hasTabs ? <DimensionEditorTabs tabs={tabs} /> : null}
      <CalloutWarning
        currentOperationType={selectedColumn?.operationType}
        temporaryStateType={temporaryState}
      />
      {TabContent}

      {shouldDisplayAdvancedOptions && (
        <div className="lnsIndexPatternDimensionEditor__section lnsIndexPatternDimensionEditor__section--padded lnsIndexPatternDimensionEditor__section--shaded">
          <AdvancedOptions
            options={[
              {
                dataTestSubj: 'indexPattern-time-scaling-enable',
                inlineElement: selectedOperationDefinition.timeScalingMode ? (
                  <TimeScaling
                    selectedColumn={selectedColumn}
                    columnId={columnId}
                    layer={state.layers[layerId]}
                    updateLayer={setStateWrapper}
                  />
                ) : null,
              },
              {
                dataTestSubj: 'indexPattern-filter-by-enable',
                inlineElement: selectedOperationDefinition.filterable ? (
                  <Filtering
                    indexPattern={currentIndexPattern}
                    selectedColumn={selectedColumn}
                    columnId={columnId}
                    layer={state.layers[layerId]}
                    updateLayer={setStateWrapper}
                    helpMessage={
                      selectedOperationDefinition.filterable &&
                      typeof selectedOperationDefinition.filterable !== 'boolean'
                        ? selectedOperationDefinition.filterable.helpMessage
                        : null
                    }
                  />
                ) : null,
              },
              {
                dataTestSubj: 'indexPattern-time-shift-enable',
                inlineElement: Boolean(
                  selectedOperationDefinition.shiftable &&
                    (currentIndexPattern.timeFieldName ||
                      Object.values(state.layers[layerId].columns).some(
                        (col) => col.operationType === 'date_histogram'
                      ))
                ) ? (
                  <TimeShift
                    datatableUtilities={services.data.datatableUtilities}
                    indexPattern={currentIndexPattern}
                    selectedColumn={selectedColumn}
                    columnId={columnId}
                    layer={state.layers[layerId]}
                    updateLayer={setStateWrapper}
                    activeData={props.activeData}
                    layerId={layerId}
                  />
                ) : null,
              },
              ...(operationDefinitionMap[selectedColumn.operationType].getAdvancedOptions?.(
                paramEditorProps
              ) || []),
            ]}
          />
        </div>
      )}

      {!isFullscreen && !currentFieldIsInvalid && (
        <div className="lnsIndexPatternDimensionEditor__section lnsIndexPatternDimensionEditor__section--padded  lnsIndexPatternDimensionEditor__section--collapseNext">
          {!incompleteInfo && selectedColumn && temporaryState === 'none' && (
            <NameInput
              // re-render the input from scratch to obtain new "initial value" if the underlying default label changes
              key={defaultLabel}
              value={selectedColumn.label}
              defaultValue={defaultLabel}
              onChange={(value) => {
                updateLayer({
                  columns: {
                    ...state.layers[layerId].columns,
                    [columnId]: {
                      ...selectedColumn,
                      label: value,
                      customLabel:
                        operationDefinitionMap[selectedColumn.operationType].getDefaultLabel(
                          selectedColumn,
                          props.indexPatterns[state.layers[layerId].indexPatternId],
                          state.layers[layerId].columns
                        ) !== value,
                    },
                  },
                });
              }}
            />
          )}

          {!isFullscreen && !incompleteInfo && !hideGrouping && temporaryState === 'none' && (
            <BucketNestingEditor
              layer={state.layers[props.layerId]}
              columnId={props.columnId}
              setColumns={(columnOrder) => updateLayer({ columnOrder })}
              getFieldByName={currentIndexPattern.getFieldByName}
            />
          )}

          {supportFieldFormat &&
          !isFullscreen &&
          selectedColumn &&
          (selectedColumn.dataType === 'number' || selectedColumn.operationType === 'range') ? (
            <FormatSelector selectedColumn={selectedColumn} onChange={onFormatChange} />
          ) : null}
        </div>
      )}
    </div>
  );
}<|MERGE_RESOLUTION|>--- conflicted
+++ resolved
@@ -36,12 +36,7 @@
 import { hasField } from '../pure_utils';
 import { fieldIsInvalid } from '../utils';
 import { BucketNestingEditor } from './bucket_nesting_editor';
-<<<<<<< HEAD
 import type { IndexPatternLayer } from '../types';
-import { trackUiEvent } from '../../lens_ui_telemetry';
-=======
-import type { IndexPattern, IndexPatternField, IndexPatternLayer } from '../types';
->>>>>>> 11d48661
 import { FormatSelector } from './format_selector';
 import { ReferenceEditor } from './reference_editor';
 import { TimeScaling } from './time_scaling';
