--- conflicted
+++ resolved
@@ -5,13 +5,10 @@
   "chain": Array [
     Object {
       "arguments": Object {
-<<<<<<< HEAD
-        "annotations": Array [],
-=======
         "addTimeMarker": Array [
           false,
         ],
->>>>>>> b8a2068c
+        "annotations": Array [],
         "emphasizeFitting": Array [
           true,
         ],
