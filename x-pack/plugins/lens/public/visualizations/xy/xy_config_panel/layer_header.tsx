--- conflicted
+++ resolved
@@ -9,24 +9,15 @@
 import { i18n } from '@kbn/i18n';
 import { EuiIcon, EuiPopover, EuiSelectable, EuiText, EuiPopoverTitle } from '@elastic/eui';
 import { ToolbarButton } from '@kbn/kibana-react-plugin/public';
-<<<<<<< HEAD
+import { IconChartBarReferenceLine, IconChartBarAnnotations } from '@kbn/chart-icons';
 import type {
   VisualizationLayerHeaderContentProps,
   VisualizationLayerWidgetProps,
   VisualizationType,
 } from '../../../types';
-import { State, visualizationTypes, SeriesType, XYAnnotationLayerConfig } from '../types';
+import type { State, visualizationTypes, SeriesType, XYAnnotationLayerConfig } from '../types';
 import { isHorizontalChart, isHorizontalSeries } from '../state_helpers';
 import { ChangeIndexPattern, StaticHeader } from '../../../shared_components';
-import { LensIconChartBarReferenceLine } from '../../../assets/chart_bar_reference_line';
-import { LensIconChartBarAnnotations } from '../../../assets/chart_bar_annotations';
-=======
-import { IconChartBarReferenceLine, IconChartBarAnnotations } from '@kbn/chart-icons';
-import type { VisualizationLayerWidgetProps, VisualizationType } from '../../../types';
-import { State, visualizationTypes, SeriesType } from '../types';
-import { isHorizontalChart, isHorizontalSeries } from '../state_helpers';
-import { StaticHeader } from '../../../shared_components';
->>>>>>> 5e44648c
 import { updateLayer } from '.';
 import { isAnnotationsLayer, isDataLayer, isReferenceLayer } from '../visualization_helpers';
 
@@ -65,15 +56,12 @@
 
 function AnnotationsLayerHeader() {
   return (
-<<<<<<< HEAD
-    <>
-      <StaticHeader
-        icon={LensIconChartBarAnnotations}
-        label={i18n.translate('xpack.lens.xyChart.layerAnnotationsLabel', {
-          defaultMessage: 'Annotations',
-        })}
-      />
-    </>
+    <StaticHeader
+      icon={IconChartBarAnnotations}
+      label={i18n.translate('xpack.lens.xyChart.layerAnnotationsLabel', {
+        defaultMessage: 'Annotations',
+      })}
+    />
   );
 }
 
@@ -103,13 +91,6 @@
       indexPatternRefs={frame.dataViews.indexPatternRefs}
       isMissingCurrent={false}
       onChangeIndexPattern={onChangeIndexPattern}
-=======
-    <StaticHeader
-      icon={IconChartBarAnnotations}
-      label={i18n.translate('xpack.lens.xyChart.layerAnnotationsLabel', {
-        defaultMessage: 'Annotations',
-      })}
->>>>>>> 5e44648c
     />
   );
 }
