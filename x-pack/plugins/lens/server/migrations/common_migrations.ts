--- conflicted
+++ resolved
@@ -31,12 +31,8 @@
   LensDocShape810,
   LensDocShape830,
   VisStatePre830,
-<<<<<<< HEAD
   XYVisStatePre850,
   VisState850,
-=======
-  LensDocShape840,
->>>>>>> 04135d1f
   LensDocShape850,
 } from './types';
 import { DOCUMENT_FIELD_NAME, layerTypes, LegacyMetricState, isPartitionShape } from '../../common';
@@ -506,7 +502,7 @@
 };
 
 export const commonMigratePartitionChartGroups = (
-  attributes: LensDocShape840<{
+  attributes: LensDocShape850<{
     shape: string;
     layers: Array<{ groups?: string[] }>;
   }>
