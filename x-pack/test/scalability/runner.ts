--- conflicted
+++ resolved
@@ -7,11 +7,8 @@
 
 import { withProcRunner } from '@kbn/dev-proc-runner';
 import path from 'path';
-<<<<<<< HEAD
 import fs from 'fs';
 import { ToolingLog } from '@kbn/tooling-log';
-=======
->>>>>>> 9c3b76a1
 import { FtrProviderContext } from './ftr_provider_context';
 import { EventsShipper } from './events_shipper';
 import { getCapacityMetrics } from './report_parser';
@@ -93,19 +90,13 @@
 
   log.info(`Running scalability test with json file: '${scalabilityJsonPath}'`);
 
-  const fileName = path.basename(scalabilityJsonPath, path.extname(scalabilityJsonPath));
-
   await withProcRunner(log, async (procs) => {
     await procs.run('gatling: test', {
       cmd: 'mvn',
       args: [
         'gatling:test',
         '-q',
-<<<<<<< HEAD
-        `-Dgatling.core.outputDirectoryBaseName=${fileName}`,
-=======
         `-Dgatling.core.outputDirectoryBaseName=${gatlingReportBaseDir}`,
->>>>>>> 9c3b76a1
         '-Dgatling.simulationClass=org.kibanaLoadTest.simulation.generic.GenericJourney',
         `-DjourneyPath=${scalabilityJsonPath}`,
       ],
