--- conflicted
+++ resolved
@@ -41,7 +41,6 @@
       await PageObjects.header.waitUntilLoadingHasFinished();
       await renderable.waitForRender();
       await PageObjects.timePicker.startAutoRefresh();
-<<<<<<< HEAD
       await PageObjects.common.sleep(900000);
 
       await PageObjects.common.navigateToApp('discover');
@@ -54,9 +53,6 @@
       await PageObjects.common.sleep(900000);
 
 
-=======
-      await PageObjects.common.sleep(3000000);
->>>>>>> 0edddbf0
     });
     it('dashboard auto refresh finished successfully', async function () {
       // This is a trivial assertion to ensure that we made it to the last test without
