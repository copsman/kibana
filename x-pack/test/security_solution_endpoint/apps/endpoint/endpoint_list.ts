--- conflicted
+++ resolved
@@ -66,10 +66,6 @@
   ];
 
   describe('endpoint list', function () {
-<<<<<<< HEAD
-    this.tags('ciGroup25');
-=======
->>>>>>> 5f618da8
     const sleep = (ms = 100) => new Promise((resolve) => setTimeout(resolve, ms));
 
     describe('when initially navigating to page', () => {
