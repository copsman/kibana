--- conflicted
+++ resolved
@@ -19,20 +19,16 @@
     else
       export CODE_COVERAGE=''
     fi
-    
+
     echo "--- $ node scripts/jest --config $config"
-<<<<<<< HEAD
     rm -f target/jest-coverage/lcov.info
 
     if [[ "$CODE_COVERAGE" == "true" ]]; then
-      node --max-old-space-size=14336 ./node_modules/.bin/jest --config="$config" --runInBand --coverage=false --passWithNoTests \
+      node --max-old-space-size=14336 ./scripts/jest --config="$config" --runInBand --coverage=false --passWithNoTests \
         --coverage --coverageReporters json --coverageDirectory target/jest-coverage
     else
-      node --max-old-space-size=14336 ./node_modules/.bin/jest --config="$config" --runInBand --coverage=false --passWithNoTests
+      node --max-old-space-size=14336 ./scripts/jest --config="$config" --runInBand --coverage=false --passWithNoTests
     fi
-=======
-    node --max-old-space-size=14336 ./scripts/jest --config="$config" --runInBand --coverage=false --passWithNoTests
->>>>>>> 0caddf86
     lastCode=$?
 
     if [ $lastCode -ne 0 ]; then
