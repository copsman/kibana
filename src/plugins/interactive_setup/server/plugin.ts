/*
 * Copyright Elasticsearch B.V. and/or licensed to Elasticsearch B.V. under one
 * or more contributor license agreements. Licensed under the Elastic License
 * 2.0 and the Server Side Public License, v 1; you may not use this file except
 * in compliance with, at your election, the Elastic License 2.0 or the Server
 * Side Public License, v 1.
 */

import chalk from 'chalk';
import type { Subscription } from 'rxjs';

import type { TypeOf } from '@kbn/config-schema';
import type { CorePreboot, Logger, PluginInitializerContext, PrebootPlugin } from 'src/core/server';

import { ElasticsearchConnectionStatus } from '../common';
import type { ConfigSchema, ConfigType } from './config';
import { ElasticsearchService } from './elasticsearch_service';
import { KibanaConfigWriter } from './kibana_config_writer';
import { defineRoutes } from './routes';

export class InteractiveSetupPlugin implements PrebootPlugin {
  readonly #logger: Logger;
  readonly #elasticsearch: ElasticsearchService;

  #elasticsearchConnectionStatusSubscription?: Subscription;
<<<<<<< HEAD
  readonly #elasticsearch: ElasticsearchService;
=======
>>>>>>> 3662a39b

  #configSubscription?: Subscription;
  #config?: ConfigType;
  readonly #getConfig = () => {
    if (!this.#config) {
      throw new Error('Config is not available.');
    }
    return this.#config;
  };

  constructor(private readonly initializerContext: PluginInitializerContext) {
    this.#logger = this.initializerContext.logger.get();
    this.#elasticsearch = new ElasticsearchService(
      this.initializerContext.logger.get('elasticsearch')
    );
  }

  public setup(core: CorePreboot) {
    this.#configSubscription = this.initializerContext.config
      .create<TypeOf<typeof ConfigSchema>>()
      .subscribe((config) => {
        this.#config = config;
      });

    // We shouldn't activate interactive setup mode if we detect that user has already configured
    // Elasticsearch connection manually: either if Kibana system user credentials are specified or
    // user specified non-default host for the Elasticsearch.
    const shouldActiveSetupMode =
      !core.elasticsearch.config.credentialsSpecified &&
      core.elasticsearch.config.hosts.length === 1 &&
      core.elasticsearch.config.hosts[0] === 'http://localhost:9200';
    if (!shouldActiveSetupMode) {
      this.#logger.debug(
        'Interactive setup mode will not be activated since Elasticsearch connection is already configured.'
      );
      return;
    }

    let completeSetup: (result: { shouldReloadConfig: boolean }) => void;
    core.preboot.holdSetupUntilResolved(
      'Validating Elasticsearch connection configuration…',
      new Promise((resolve) => {
        completeSetup = resolve;
      })
    );

    // If preliminary checks above indicate that user didn't alter default Elasticsearch connection
    // details, it doesn't mean Elasticsearch connection isn't configured. There is a chance that
    // user has already disabled security features in Elasticsearch and everything should work by
    // default. We should check if we can connect to Elasticsearch with default configuration to
    // know if we need to activate interactive setup. This check can take some time, so we should
    // register our routes to let interactive setup UI to handle user requests until the check is
    // complete. Moreover Elasticsearch may be just temporarily unavailable and we should poll its
    // status until we can connect or use configures connection via interactive setup mode.
    const elasticsearch = this.#elasticsearch.setup({
      elasticsearch: core.elasticsearch,
      connectionCheckInterval: this.#getConfig().connectionCheck.interval,
    });
    this.#elasticsearchConnectionStatusSubscription = elasticsearch.connectionStatus$.subscribe(
      (status) => {
        if (status === ElasticsearchConnectionStatus.Configured) {
          this.#logger.debug(
            'Skipping interactive setup mode since Kibana is already properly configured to connect to Elasticsearch at http://localhost:9200.'
          );
          completeSetup({ shouldReloadConfig: false });
        } else {
          this.#logger.debug(
            'Starting interactive setup mode since Kibana cannot to connect to Elasticsearch at http://localhost:9200.'
          );
          const serverInfo = core.http.getServerInfo();
          const url = `${serverInfo.protocol}://${serverInfo.hostname}:${serverInfo.port}`;
          this.#logger.info(`

${chalk.whiteBright.bold(`${chalk.cyanBright('i')} Kibana has not been configured.`)}

Go to ${chalk.cyanBright.underline(url)} to get started.
`);
        }
      }
    );

    // If possible, try to use `*.dev.yml` config when Kibana is run in development mode.
    const configPath = this.initializerContext.env.mode.dev
      ? this.initializerContext.env.configs.find((config) => config.endsWith('.dev.yml')) ??
        this.initializerContext.env.configs[0]
      : this.initializerContext.env.configs[0];

    core.http.registerRoutes('', (router) => {
      defineRoutes({
        router,
        basePath: core.http.basePath,
        logger: this.#logger.get('routes'),
        preboot: { ...core.preboot, completeSetup },
        kibanaConfigWriter: new KibanaConfigWriter(configPath, this.#logger.get('kibana-config')),
        elasticsearch,
        getConfig: this.#getConfig.bind(this),
      });
    });
  }

  public stop() {
    this.#logger.debug('Stopping plugin');

    if (this.#configSubscription) {
      this.#configSubscription.unsubscribe();
      this.#configSubscription = undefined;
    }

    if (this.#elasticsearchConnectionStatusSubscription) {
      this.#elasticsearchConnectionStatusSubscription.unsubscribe();
      this.#elasticsearchConnectionStatusSubscription = undefined;
    }

    this.#elasticsearch.stop();
  }
}<|MERGE_RESOLUTION|>--- conflicted
+++ resolved
@@ -23,10 +23,6 @@
   readonly #elasticsearch: ElasticsearchService;
 
   #elasticsearchConnectionStatusSubscription?: Subscription;
-<<<<<<< HEAD
-  readonly #elasticsearch: ElasticsearchService;
-=======
->>>>>>> 3662a39b
 
   #configSubscription?: Subscription;
   #config?: ConfigType;
