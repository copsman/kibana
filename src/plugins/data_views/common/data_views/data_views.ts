--- conflicted
+++ resolved
@@ -462,10 +462,7 @@
         spec.fields![name] = {
           name,
           type: castEsToKbnFieldTypeName(fieldType),
-<<<<<<< HEAD
-=======
           esTypes: [fieldType],
->>>>>>> d8924985
           runtimeField,
           aggregatable: true,
           searchable: true,
