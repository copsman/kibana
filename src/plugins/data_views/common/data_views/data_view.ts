--- conflicted
+++ resolved
@@ -336,23 +336,6 @@
       return this.addCompositeRuntimeField(name, runtimeField);
     }
 
-<<<<<<< HEAD
-    const runtimeFieldSpec: RuntimeFieldSpec = {
-      type,
-      script,
-    };
-
-    const dataViewFields = [
-      this.updateOrAddRuntimeField(name, type, runtimeFieldSpec, {
-        customLabel,
-        format,
-        popularity,
-      }),
-    ];
-
-    this.runtimeFieldMap[name] = runtimeFieldSpec;
-    return dataViewFields;
-=======
     this.runtimeFieldMap[name] = removeFieldAttrs(runtimeField);
     const field = this.updateOrAddRuntimeField(
       name,
@@ -366,7 +349,6 @@
     );
 
     return [field];
->>>>>>> d8924985
   }
 
   /**
@@ -393,12 +375,6 @@
     };
 
     if (type === 'composite') {
-<<<<<<< HEAD
-      const subFields = Object.entries(fields!).reduce<RuntimeField['fields']>(
-        (acc, [subFieldName, subField]) => {
-          const fieldFullName = `${name}.${subFieldName}`;
-          const dataViewField = this.getFieldByName(fieldFullName);
-=======
       runtimeField.fields = fields;
     }
 
@@ -427,48 +403,11 @@
           const fieldFullName = `${name}.${subFieldName}`;
           const dataViewField = this.getFieldByName(fieldFullName);
 
->>>>>>> d8924985
           if (!dataViewField) {
             // We should never enter here as all composite runtime subfield
             // are converted to data view fields.
             return acc;
           }
-<<<<<<< HEAD
-          return {
-            ...acc,
-            [subFieldName]: {
-              type: subField.type,
-              format: this.getFormatterForFieldNoDefault(fieldFullName)?.toJSON(),
-              customLabel: dataViewField.customLabel,
-              popularity: dataViewField.count,
-            },
-          };
-        },
-        {}
-      );
-
-      runtimeField.fields = subFields;
-    } else {
-      const dataViewField = this.getFieldByName(name);
-      if (dataViewField) {
-        runtimeField.customLabel = dataViewField.customLabel;
-        runtimeField.popularity = dataViewField.count;
-        runtimeField.format = this.getFormatterForFieldNoDefault(name)?.toJSON();
-      }
-    }
-
-    return runtimeField;
-  }
-
-  getAllRuntimeFields(): Record<string, RuntimeField> {
-    return Object.keys(this.runtimeFieldMap).reduce<Record<string, RuntimeField>>(
-      (acc, fieldName) => ({
-        ...acc,
-        [fieldName]: this.getRuntimeField(fieldName)!,
-      }),
-      {}
-    );
-=======
           acc[subFieldName] = dataViewField;
           return acc;
         },
@@ -479,7 +418,6 @@
     const primitveRuntimeField = this.getFieldByName(name);
 
     return primitveRuntimeField && { [name]: primitveRuntimeField };
->>>>>>> d8924985
   }
 
   /**
@@ -504,29 +442,6 @@
    */
   removeRuntimeField(name: string) {
     const existingField = this.getFieldByName(name);
-
-<<<<<<< HEAD
-    if (existingField) {
-      if (existingField.isMapped) {
-        // mapped field, remove runtimeField def
-        existingField.runtimeField = undefined;
-      } else {
-        this.fields.remove(existingField);
-      }
-    } else {
-      const runtimeFieldSpec = this.runtimeFieldMap[name];
-
-      if (runtimeFieldSpec?.type === 'composite') {
-        // If we remove a "composite" runtime field we loop through each of its
-        // subFields and remove them from the field list
-        Object.keys(runtimeFieldSpec.fields!).forEach((subFieldName) => {
-          const subField = this.getFieldByName(`${name}.${subFieldName}`);
-          if (subField) {
-            this.fields.remove(subField);
-          }
-        });
-      }
-=======
     if (existingField && existingField.isMapped) {
       // mapped field, remove runtimeField def
       existingField.runtimeField = undefined;
@@ -534,7 +449,6 @@
       Object.values(this.getFieldsByRuntimeFieldName(name) || {}).forEach((field) => {
         this.fields.remove(field);
       });
->>>>>>> d8924985
     }
     delete this.runtimeFieldMap[name];
   }
@@ -600,11 +514,7 @@
   };
 
   private addCompositeRuntimeField(name: string, runtimeField: RuntimeField): DataViewField[] {
-<<<<<<< HEAD
-    const { type, script, fields } = runtimeField;
-=======
     const { fields } = runtimeField;
->>>>>>> d8924985
 
     // Make sure subFields are provided
     if (fields === undefined || Object.keys(fields).length === 0) {
@@ -618,43 +528,17 @@
       );
     }
 
-<<<<<<< HEAD
-    const runtimeFieldSpecFields: RuntimeFieldSpec['fields'] = Object.entries(fields).reduce<
-      RuntimeFieldSpec['fields']
-    >((acc, [subFieldName, subField]) => {
-      return {
-        ...acc,
-        [subFieldName]: {
-          type: subField.type,
-        },
-      };
-    }, {});
-
-    const runtimeFieldSpec: RuntimeFieldSpec = {
-      type,
-      script,
-      fields: runtimeFieldSpecFields,
-    };
-
-=======
->>>>>>> d8924985
     // We first remove the runtime composite field with the same name which will remove all of its subFields.
     // This guarantees that we don't leave behind orphan data view fields
     this.removeRuntimeField(name);
 
-<<<<<<< HEAD
-=======
     const runtimeFieldSpec = removeFieldAttrs(runtimeField);
 
->>>>>>> d8924985
     // We don't add composite runtime fields to the field list as
     // they are not fields but **holder** of fields.
     // What we do add to the field list are all their subFields.
     const dataViewFields = Object.entries(fields).map(([subFieldName, subField]) =>
-<<<<<<< HEAD
-=======
       // Every child field gets the complete runtime field script for consumption by searchSource
->>>>>>> d8924985
       this.updateOrAddRuntimeField(`${name}.${subFieldName}`, subField.type, runtimeFieldSpec, {
         customLabel: subField.customLabel,
         format: subField.format,
@@ -662,11 +546,7 @@
       })
     );
 
-<<<<<<< HEAD
-    this.runtimeFieldMap[name] = runtimeFieldSpec;
-=======
     this.runtimeFieldMap[name] = removeFieldAttrs(runtimeField);
->>>>>>> d8924985
     return dataViewFields;
   }
 
@@ -676,15 +556,12 @@
     runtimeFieldSpec: RuntimeFieldSpec,
     config: FieldConfiguration
   ): DataViewField {
-<<<<<<< HEAD
-=======
     if (fieldType === 'composite') {
       throw new Error(
         `Trying to add composite field as primmitive field, this shouldn't happen! [name = ${fieldName}]`
       );
     }
 
->>>>>>> d8924985
     // Create the field if it does not exist or update an existing one
     let createdField: DataViewField | undefined;
     const existingField = this.getFieldByName(fieldName);
@@ -696,10 +573,7 @@
         name: fieldName,
         runtimeField: runtimeFieldSpec,
         type: castEsToKbnFieldTypeName(fieldType),
-<<<<<<< HEAD
-=======
         esTypes: [fieldType],
->>>>>>> d8924985
         aggregatable: true,
         searchable: true,
         count: config.popularity ?? 0,
@@ -708,9 +582,6 @@
     }
 
     // Apply configuration to the field
-<<<<<<< HEAD
-    this.setFieldCustomLabel(fieldName, config.customLabel);
-=======
     if (config.customLabel || config.customLabel === null) {
       this.setFieldCustomLabel(fieldName, config.customLabel);
     }
@@ -719,7 +590,6 @@
       this.setFieldCount(fieldName, config.popularity);
     }
 
->>>>>>> d8924985
     if (config.format) {
       this.setFieldFormat(fieldName, config.format);
     } else if (config.format === null) {
