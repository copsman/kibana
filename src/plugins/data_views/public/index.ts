--- conflicted
+++ resolved
@@ -15,14 +15,9 @@
 } from '../common/lib';
 export { onRedirectNoIndexPattern } from './data_views';
 
-<<<<<<< HEAD
 export type { IIndexPatternFieldList, TypeMeta, RuntimeType } from '../common';
-export { IndexPatternField, DataViewField } from '../common';
-=======
-export type { IIndexPatternFieldList, TypeMeta } from '../common';
 export type { DataViewSpec } from '../common';
 export { IndexPatternField, DataViewField, DataViewType, META_FIELDS } from '../common';
->>>>>>> f0465413
 
 export type { IndexPatternsContract } from './data_views';
 export type { DataViewListItem } from './data_views';
