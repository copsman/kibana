/*
 * Copyright Elasticsearch B.V. and/or licensed to Elasticsearch B.V. under one
 * or more contributor license agreements. Licensed under the Elastic License
 * 2.0 and the Server Side Public License, v 1; you may not use this file except
 * in compliance with, at your election, the Elastic License 2.0 or the Server
 * Side Public License, v 1.
 */
import { i18n } from '@kbn/i18n';
<<<<<<< HEAD
import { estypes } from '@elastic/elasticsearch';

import { DataPublicPluginStart } from '../shared_imports';

export interface RuntimeFieldPainlessError {
  message: string;
  reason: string;
  position: {
    offset: number;
    start: number;
    end: number;
  } | null;
  scriptStack: string[];
}

type Error = Record<string, any>;

/**
 * We are only interested in "script_exception" error type
 */
const getScriptExceptionErrorOnShard = (error: Error): Error | null => {
  if (error.type === 'script_exception') {
    return error;
  }

  if (!error.caused_by) {
    return null;
=======
import { ScriptError } from '../components/preview/types';
import { RuntimeFieldPainlessError, PainlessErrorCode } from '../types';

export const getErrorCodeFromErrorReason = (reason: string = ''): PainlessErrorCode => {
  if (reason.startsWith('Cannot cast from')) {
    return 'CAST_ERROR';
>>>>>>> a0cf6d37
  }
  return 'UNKNOWN';
};

export const parseEsError = (scriptError: ScriptError): RuntimeFieldPainlessError => {
  let reason = scriptError.caused_by?.reason;
  const errorCode = getErrorCodeFromErrorReason(reason);

  if (errorCode === 'CAST_ERROR') {
    // Help the user as he might have forgot to change the runtime type
    reason = `${reason} ${i18n.translate(
      'indexPatternFieldEditor.editor.form.scriptEditor.castErrorMessage',
      {
        defaultMessage: 'Verify that you have correctly set the runtime field type.',
      }
    )}`;
  }

  return {
    message: i18n.translate(
      'indexPatternFieldEditor.editor.form.scriptEditor.compileErrorMessage',
      {
        defaultMessage: 'Error compiling the painless script',
      }
    ),
    position: scriptError.position ?? null,
    scriptStack: scriptError.script_stack ?? [],
    reason: reason ?? null,
    code: errorCode,
  };
<<<<<<< HEAD
};

/**
 * Handler to validate the painless script for syntax and semantic errors.
 * This is a temporary solution. In a future work we will have a dedicate
 * ES API to debug the script.
 */
export const getRuntimeFieldValidator = (
  index: string,
  searchService: DataPublicPluginStart['search']
) => async (runtimeField: estypes.MappingRuntimeField) => {
  return await searchService
    .search({
      params: {
        index,
        body: {
          runtime_mappings: {
            temp: runtimeField,
          },
          size: 0,
          query: {
            match_none: {},
          },
        },
      },
    })
    .toPromise()
    .then(() => null)
    .catch((e) => {
      return parseEsError(e.attributes);
    });
=======
>>>>>>> a0cf6d37
};<|MERGE_RESOLUTION|>--- conflicted
+++ resolved
@@ -6,42 +6,12 @@
  * Side Public License, v 1.
  */
 import { i18n } from '@kbn/i18n';
-<<<<<<< HEAD
-import { estypes } from '@elastic/elasticsearch';
-
-import { DataPublicPluginStart } from '../shared_imports';
-
-export interface RuntimeFieldPainlessError {
-  message: string;
-  reason: string;
-  position: {
-    offset: number;
-    start: number;
-    end: number;
-  } | null;
-  scriptStack: string[];
-}
-
-type Error = Record<string, any>;
-
-/**
- * We are only interested in "script_exception" error type
- */
-const getScriptExceptionErrorOnShard = (error: Error): Error | null => {
-  if (error.type === 'script_exception') {
-    return error;
-  }
-
-  if (!error.caused_by) {
-    return null;
-=======
 import { ScriptError } from '../components/preview/types';
 import { RuntimeFieldPainlessError, PainlessErrorCode } from '../types';
 
 export const getErrorCodeFromErrorReason = (reason: string = ''): PainlessErrorCode => {
   if (reason.startsWith('Cannot cast from')) {
     return 'CAST_ERROR';
->>>>>>> a0cf6d37
   }
   return 'UNKNOWN';
 };
@@ -72,38 +42,4 @@
     reason: reason ?? null,
     code: errorCode,
   };
-<<<<<<< HEAD
-};
-
-/**
- * Handler to validate the painless script for syntax and semantic errors.
- * This is a temporary solution. In a future work we will have a dedicate
- * ES API to debug the script.
- */
-export const getRuntimeFieldValidator = (
-  index: string,
-  searchService: DataPublicPluginStart['search']
-) => async (runtimeField: estypes.MappingRuntimeField) => {
-  return await searchService
-    .search({
-      params: {
-        index,
-        body: {
-          runtime_mappings: {
-            temp: runtimeField,
-          },
-          size: 0,
-          query: {
-            match_none: {},
-          },
-        },
-      },
-    })
-    .toPromise()
-    .then(() => null)
-    .catch((e) => {
-      return parseEsError(e.attributes);
-    });
-=======
->>>>>>> a0cf6d37
 };