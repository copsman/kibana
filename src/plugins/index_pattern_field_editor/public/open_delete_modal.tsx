/*
 * Copyright Elasticsearch B.V. and/or licensed to Elasticsearch B.V. under one
 * or more contributor license agreements. Licensed under the Elastic License
 * 2.0 and the Server Side Public License, v 1; you may not use this file except
 * in compliance with, at your election, the Elastic License 2.0 or the Server
 * Side Public License, v 1.
 */

import React from 'react';
import { CoreStart, OverlayRef } from 'src/core/public';

import {
  toMountPoint,
  DataPublicPluginStart,
  IndexPattern,
  UsageCollectionStart,
} from './shared_imports';

import { CloseEditor } from './types';

import { DeleteFieldModal } from './components/confirm_modals/delete_field_modal';
import { removeFields } from './lib/remove_fields';

export interface OpenFieldDeleteModalOptions {
  ctx: {
    indexPattern: IndexPattern;
  };
  onDelete?: (fieldNames: string[]) => void;
  fieldName: string | string[];
}

interface Dependencies {
  core: CoreStart;
  indexPatternService: DataPublicPluginStart['indexPatterns'];
  usageCollection: UsageCollectionStart;
}

<<<<<<< HEAD
export const getFieldDeleteModalOpener = ({
  core,
  indexPatternService,
  usageCollection,
}: Dependencies) => (options: OpenFieldDeleteModalOptions): CloseEditor => {
  if (typeof options.fieldName === 'string') {
    const fieldToDelete = options.ctx.indexPattern.getFieldByName(options.fieldName);
    const doesBelongToCompositeField = fieldToDelete?.runtimeField?.type === 'composite';

    if (doesBelongToCompositeField) {
      console.log( // eslint-disable-line
        'TODO: display a modal to indicate that this field needs to be deleted through its parent.'
      );
      return () => undefined;
    }
  }

  const { overlays, notifications } = core;
=======
export const getFieldDeleteModalOpener =
  ({ core, indexPatternService, usageCollection }: Dependencies) =>
  (options: OpenFieldDeleteModalOptions): CloseEditor => {
    const { overlays, notifications } = core;
>>>>>>> a0cf6d37

    let overlayRef: OverlayRef | null = null;

    const openDeleteModal = ({
      onDelete,
      fieldName,
      ctx: { indexPattern },
    }: OpenFieldDeleteModalOptions): CloseEditor => {
      const fieldsToDelete = Array.isArray(fieldName) ? fieldName : [fieldName];
      const closeModal = () => {
        if (overlayRef) {
          overlayRef.close();
          overlayRef = null;
        }
      };

      const onConfirmDelete = async () => {
        closeModal();

        await removeFields(fieldsToDelete, indexPattern, {
          indexPatternService,
          usageCollection,
          notifications,
        });

        if (onDelete) {
          onDelete(fieldsToDelete);
        }
      };

      overlayRef = overlays.openModal(
        toMountPoint(
          <DeleteFieldModal
            fieldsToDelete={fieldsToDelete}
            closeModal={closeModal}
            confirmDelete={onConfirmDelete}
          />
        )
      );

      return closeModal;
    };

    return openDeleteModal(options);
  };<|MERGE_RESOLUTION|>--- conflicted
+++ resolved
@@ -35,31 +35,10 @@
   usageCollection: UsageCollectionStart;
 }
 
-<<<<<<< HEAD
-export const getFieldDeleteModalOpener = ({
-  core,
-  indexPatternService,
-  usageCollection,
-}: Dependencies) => (options: OpenFieldDeleteModalOptions): CloseEditor => {
-  if (typeof options.fieldName === 'string') {
-    const fieldToDelete = options.ctx.indexPattern.getFieldByName(options.fieldName);
-    const doesBelongToCompositeField = fieldToDelete?.runtimeField?.type === 'composite';
-
-    if (doesBelongToCompositeField) {
-      console.log( // eslint-disable-line
-        'TODO: display a modal to indicate that this field needs to be deleted through its parent.'
-      );
-      return () => undefined;
-    }
-  }
-
-  const { overlays, notifications } = core;
-=======
 export const getFieldDeleteModalOpener =
   ({ core, indexPatternService, usageCollection }: Dependencies) =>
   (options: OpenFieldDeleteModalOptions): CloseEditor => {
     const { overlays, notifications } = core;
->>>>>>> a0cf6d37
 
     let overlayRef: OverlayRef | null = null;
 
