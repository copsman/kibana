/*
 * Copyright Elasticsearch B.V. and/or licensed to Elasticsearch B.V. under one
 * or more contributor license agreements. Licensed under the Elastic License
 * 2.0 and the Server Side Public License, v 1; you may not use this file except
 * in compliance with, at your election, the Elastic License 2.0 or the Server
 * Side Public License, v 1.
 */

import { TimeRange } from '@kbn/data-plugin/common';
import { Datatable, DatatableColumn, DatatableRow } from '@kbn/expressions-plugin/common';
import { omit, pick } from 'lodash';
import moment from 'moment';
import {
  ManualEventAnnotationOutput,
  ManualPointEventAnnotationOutput,
  ManualRangeEventAnnotationOutput,
} from '../manual_event_annotation/types';
<<<<<<< HEAD
import { QueryPointEventAnnotationOutput } from '../query_event_annotation/types';
import { EventAnnotationOutput } from '../types';
=======
import { QueryPointEventAnnotationOutput } from '../query_point_event_annotation/types';
import {
  annotationColumns,
  AvailableAnnotationIcon,
  EventAnnotationOutput,
  LineStyle,
  PointStyleProps,
} from '../types';
>>>>>>> 1def7cba

export const isRangeAnnotation = (
  annotation: EventAnnotationOutput
): annotation is ManualRangeEventAnnotationOutput => {
  return 'endTime' in annotation;
};

export const isManualPointAnnotation = (
  annotation: EventAnnotationOutput
): annotation is ManualPointEventAnnotationOutput => {
  return 'time' in annotation && !('endTime' in annotation);
};

<<<<<<< HEAD
export const isQueryAnnotation = (
  annotation: EventAnnotationOutput
): annotation is QueryPointEventAnnotationOutput => {
  return 'query' in annotation;
};

export const filterOutOfTimeRange = (annotation: EventAnnotationOutput, timerange?: TimeRange) => {
=======
export const isManualAnnotation = (
  annotation: EventAnnotationOutput
): annotation is ManualPointEventAnnotationOutput | ManualRangeEventAnnotationOutput =>
  isRangeAnnotation(annotation) || isManualPointAnnotation(annotation);

export const isInRange = (annotation: ManualEventAnnotationOutput, timerange?: TimeRange) => {
>>>>>>> 1def7cba
  if (!timerange) {
    return false;
  }
  if (isRangeAnnotation(annotation)) {
    return !(annotation.time >= timerange.to || annotation.endTime < timerange.from);
  }
  if (isManualPointAnnotation(annotation)) {
    return annotation.time >= timerange.from && annotation.time <= timerange.to;
  }
  return true;
};

<<<<<<< HEAD
export const sortByTime = (a: ManualEventAnnotationOutput, b: ManualEventAnnotationOutput) => {
  return a.time.localeCompare(b.time);
};
=======
export const sortByTime = (a: DatatableRow, b: DatatableRow) => {
  return 'time' in a && 'time' in b ? a.time.localeCompare(b.time) : 0;
};

export const wrapRowsInDatatable = (rows: DatatableRow[], columns = annotationColumns) => {
  const datatable: Datatable = {
    type: 'datatable',
    columns,
    rows,
  };
  return datatable;
};

export const ANNOTATIONS_PER_BUCKET = 10;

export const postprocessAnnotations = (
  esaggsResponses: Array<{
    response: Datatable;
    fieldsColIdMap: Record<string, string>;
  }>,
  queryAnnotationConfigs: QueryPointEventAnnotationOutput[],
  manualAnnotationDatatableRows: Array<{
    type: string;
    id: string;
    time: string;
    label: string;
    color?: string | undefined;
    icon?: AvailableAnnotationIcon | undefined;
    lineWidth?: number | undefined;
    lineStyle?: LineStyle | undefined;
    textVisibility?: boolean | undefined;
    isHidden?: boolean | undefined;
    timebucket: string;
  }> // todo: simplify types
) => {
  const datatableColumns: DatatableColumn[] = esaggsResponses
    .flatMap(({ response, fieldsColIdMap }) => {
      const swappedFieldsColIdMap = Object.fromEntries(
        Object.entries(fieldsColIdMap).map(([k, v]) => [v, k])
      );
      return response.columns
        .filter((col) => swappedFieldsColIdMap[col.id])
        .map((col) => {
          return {
            ...col,
            id: `field:${swappedFieldsColIdMap[col.id]}`,
          };
        });
    })
    .reduce<DatatableColumn[]>((acc, col) => {
      if (!acc.find((c) => c.id === col.id)) {
        acc.push(col);
      }
      return acc;
    }, [])
    .concat(annotationColumns);

  const modifiedRows = esaggsResponses
    .flatMap(({ response, fieldsColIdMap }) =>
      response.rows.map((row) => {
        const annotationConfig = queryAnnotationConfigs.find(({ id }) => id === row['col-0-1']);
        if (!annotationConfig) {
          throw new Error(`Could not find annotation config for id: ${row['col-0-1']}`);
        }

        let modifiedRow: TimebucketRow = {
          ...passStylesFromAnnotationConfig(annotationConfig),
          id: row['col-0-1'],
          timebucket: moment(row['col-1-2']).toISOString(),
          time: row['col-3-4'],
          type: 'point',
          label: annotationConfig.textField
            ? row[fieldsColIdMap[annotationConfig.textField]]
            : annotationConfig.label,
        };
        const countRow = row['col-2-3'];
        if (countRow > ANNOTATIONS_PER_BUCKET) {
          modifiedRow = {
            skippedCount: countRow - ANNOTATIONS_PER_BUCKET,
            ...modifiedRow,
          };
        }

        if (annotationConfig?.extraFields?.length) {
          modifiedRow.extraFields = annotationConfig.extraFields.reduce(
            (acc, field) => ({ ...acc, [`field:${field}`]: row[fieldsColIdMap[field]] }),
            {}
          );
        }

        return modifiedRow;
      })
    )
    .concat(...manualAnnotationDatatableRows)
    .sort((a, b) => a.timebucket.localeCompare(b.timebucket));

  const skippedCountPerBucket = getSkippedCountPerBucket(modifiedRows);

  const flattenedRows = modifiedRows
    .reduce<DatatableRow[]>((acc, row) => {
      if (!Array.isArray(row.time)) {
        acc.push({
          ...omit(row, ['extraFields', 'skippedCount']),
          ...row.extraFields,
        });
      } else {
        row.time.forEach((time, index) => {
          const extraFields: Record<string, string | number | boolean> = {};
          if (row.extraFields) {
            Object.entries(row?.extraFields).forEach(([fieldKey, fieldValue]) => {
              extraFields[fieldKey] = Array.isArray(fieldValue) ? fieldValue[index] : fieldValue;
            });
          }

          acc.push({
            ...omit(row, ['extraFields', 'skippedCount']),
            ...extraFields,
            label: Array.isArray(row.label) ? row.label[index] : row.label,
            time,
          });
        });
      }
      return acc;
    }, [])
    .sort(sortByTime)
    .reduce<DatatableRow[]>((acc, row, index, arr) => {
      if (index === arr.length - 1 || row.timebucket !== arr[index + 1].timebucket) {
        acc.push({ ...row, skippedCount: skippedCountPerBucket[row.timebucket] });
        return acc;
      }
      acc.push(row);
      return acc;
    }, []);

  return wrapRowsInDatatable(flattenedRows, datatableColumns);
};

type TimebucketRow = {
  id: string;
  timebucket: string;
  time: string;
  type: string;
  skippedCount?: number;
  extraFields?: Record<string, string | number | string[] | number[]>;
} & PointStyleProps;

function getSkippedCountPerBucket(rows: TimebucketRow[]) {
  return rows.reduce<Record<string, number>>((acc, current) => {
    if (current.skippedCount) {
      acc[current.timebucket] = (acc[current.timebucket] || 0) + current.skippedCount;
    }
    return acc;
  }, {});
}

function passStylesFromAnnotationConfig(
  annotationConfig: QueryPointEventAnnotationOutput
): PointStyleProps {
  return {
    ...pick(annotationConfig, [
      `label`,
      `color`,
      `icon`,
      `lineWidth`,
      `lineStyle`,
      `textVisibility`,
    ]),
  };
}
>>>>>>> 1def7cba
<|MERGE_RESOLUTION|>--- conflicted
+++ resolved
@@ -15,10 +15,6 @@
   ManualPointEventAnnotationOutput,
   ManualRangeEventAnnotationOutput,
 } from '../manual_event_annotation/types';
-<<<<<<< HEAD
-import { QueryPointEventAnnotationOutput } from '../query_event_annotation/types';
-import { EventAnnotationOutput } from '../types';
-=======
 import { QueryPointEventAnnotationOutput } from '../query_point_event_annotation/types';
 import {
   annotationColumns,
@@ -27,7 +23,6 @@
   LineStyle,
   PointStyleProps,
 } from '../types';
->>>>>>> 1def7cba
 
 export const isRangeAnnotation = (
   annotation: EventAnnotationOutput
@@ -41,22 +36,12 @@
   return 'time' in annotation && !('endTime' in annotation);
 };
 
-<<<<<<< HEAD
-export const isQueryAnnotation = (
-  annotation: EventAnnotationOutput
-): annotation is QueryPointEventAnnotationOutput => {
-  return 'query' in annotation;
-};
-
-export const filterOutOfTimeRange = (annotation: EventAnnotationOutput, timerange?: TimeRange) => {
-=======
 export const isManualAnnotation = (
   annotation: EventAnnotationOutput
 ): annotation is ManualPointEventAnnotationOutput | ManualRangeEventAnnotationOutput =>
   isRangeAnnotation(annotation) || isManualPointAnnotation(annotation);
 
 export const isInRange = (annotation: ManualEventAnnotationOutput, timerange?: TimeRange) => {
->>>>>>> 1def7cba
   if (!timerange) {
     return false;
   }
@@ -69,11 +54,6 @@
   return true;
 };
 
-<<<<<<< HEAD
-export const sortByTime = (a: ManualEventAnnotationOutput, b: ManualEventAnnotationOutput) => {
-  return a.time.localeCompare(b.time);
-};
-=======
 export const sortByTime = (a: DatatableRow, b: DatatableRow) => {
   return 'time' in a && 'time' in b ? a.time.localeCompare(b.time) : 0;
 };
@@ -242,5 +222,4 @@
       `textVisibility`,
     ]),
   };
-}
->>>>>>> 1def7cba
+}