--- conflicted
+++ resolved
@@ -7,13 +7,8 @@
  */
 import React, { useCallback, useEffect, useMemo, useRef } from 'react';
 import { useHistory } from 'react-router-dom';
-<<<<<<< HEAD
-import { Query, TimeRange, AggregateQuery } from '@kbn/es-query';
-import { DataViewType, type DataView } from '@kbn/data-views-plugin/public';
-=======
 import type { Query, TimeRange, AggregateQuery } from '@kbn/es-query';
 import { DataViewListItem, DataViewType, type DataView } from '@kbn/data-views-plugin/public';
->>>>>>> 878f3f1b
 import type { DataViewPickerProps } from '@kbn/unified-search-plugin/public';
 import { ENABLE_TEXT_BASED } from '../../../../../common';
 import { useDiscoverServices } from '../../../../hooks/use_discover_services';
