/*
 * Copyright Elasticsearch B.V. and/or licensed to Elasticsearch B.V. under one
 * or more contributor license agreements. Licensed under the Elastic License
 * 2.0 and the Server Side Public License, v 1; you may not use this file except
 * in compliance with, at your election, the Elastic License 2.0 or the Server
 * Side Public License, v 1.
 */

import { lastValueFrom, Subscription } from 'rxjs';
import {
  onlyDisabledFiltersChanged,
  Filter,
  Query,
  TimeRange,
  FilterStateStore,
} from '@kbn/es-query';
import React from 'react';
import ReactDOM, { unmountComponentAtNode } from 'react-dom';
import { i18n } from '@kbn/i18n';
import { isEqual } from 'lodash';
import { I18nProvider } from '@kbn/i18n-react';
import type { KibanaExecutionContext } from '@kbn/core/public';
import { Container, Embeddable, FilterableEmbeddable } from '@kbn/embeddable-plugin/public';
import { Adapters, RequestAdapter } from '@kbn/inspector-plugin/common';
import type { SortOrder } from '@kbn/saved-search-plugin/public';
import {
  APPLY_FILTER_TRIGGER,
  FilterManager,
  generateFilters,
  mapAndFlattenFilters,
} from '@kbn/data-plugin/public';
import { ISearchSource } from '@kbn/data-plugin/public';
import { DataView, DataViewField } from '@kbn/data-views-plugin/public';
import { UiActionsStart } from '@kbn/ui-actions-plugin/public';
import { KibanaContextProvider, KibanaThemeProvider } from '@kbn/kibana-react-plugin/public';
import { SavedSearch } from '@kbn/saved-search-plugin/public';
import { getSortForEmbeddable, SortPair } from '../utils/sorting';
import { RecordRawType } from '../application/main/hooks/use_saved_search';
import { buildDataTableRecord } from '../utils/build_data_record';
import { DataTableRecord, EsHitRecord } from '../types';
import { ISearchEmbeddable, SearchInput, SearchOutput } from './types';
import { SEARCH_EMBEDDABLE_TYPE } from './constants';
import { DiscoverServices } from '../build_services';
import { SavedSearchEmbeddableComponent } from './saved_search_embeddable_component';
import {
  DOC_HIDE_TIME_COLUMN_SETTING,
  DOC_TABLE_LEGACY,
  SAMPLE_SIZE_SETTING,
  SEARCH_FIELDS_FROM_SOURCE,
  SHOW_FIELD_STATISTICS,
  SORT_DEFAULT_ORDER_SETTING,
} from '../../common';
import * as columnActions from '../components/doc_table/actions/columns';
import { handleSourceColumnState } from '../utils/state_helpers';
import { DiscoverGridProps } from '../components/discover_grid/discover_grid';
import { DiscoverGridSettings } from '../components/discover_grid/types';
import { DocTableProps } from '../components/doc_table/doc_table_wrapper';
import { VIEW_MODE } from '../components/view_mode_toggle';
import { updateSearchSource } from './utils/update_search_source';
import { FieldStatisticsTable } from '../application/main/components/field_stats_table';
import { getRawRecordType } from '../application/main/utils/get_raw_record_type';
import { fetchSql } from '../application/main/utils/fetch_sql';

export type SearchProps = Partial<DiscoverGridProps> &
  Partial<DocTableProps> & {
    settings?: DiscoverGridSettings;
    description?: string;
    sharedItemTitle?: string;
    inspectorAdapters?: Adapters;
    services: DiscoverServices;
    filter?: (field: DataViewField, value: string[], operator: string) => void;
    hits?: DataTableRecord[];
    totalHitCount?: number;
    onMoveColumn?: (column: string, index: number) => void;
    onUpdateRowHeight?: (rowHeight?: number) => void;
    onUpdateRowsPerPage?: (rowsPerPage?: number) => void;
  };

export interface SearchEmbeddableConfig {
  savedSearch: SavedSearch;
  editUrl: string;
  editPath: string;
  indexPatterns?: DataView[];
  editable: boolean;
  filterManager: FilterManager;
  services: DiscoverServices;
}

export class SavedSearchEmbeddable
  extends Embeddable<SearchInput, SearchOutput>
  implements ISearchEmbeddable, FilterableEmbeddable
{
  private readonly savedSearch: SavedSearch;
  private inspectorAdapters: Adapters;
  private panelTitle: string = '';
  private filtersSearchSource!: ISearchSource;
  private subscription?: Subscription;
  public readonly type = SEARCH_EMBEDDABLE_TYPE;
  private filterManager: FilterManager;
  private abortController?: AbortController;
  private services: DiscoverServices;

  private prevTimeRange?: TimeRange;
  private prevFilters?: Filter[];
  private prevQuery?: Query;
  private prevSort?: SortOrder[];
  private prevSearchSessionId?: string;
  private searchProps?: SearchProps;

  private node?: HTMLElement;

  constructor(
    {
      savedSearch,
      editUrl,
      editPath,
      indexPatterns,
      editable,
      filterManager,
      services,
    }: SearchEmbeddableConfig,
    initialInput: SearchInput,
    private readonly executeTriggerActions: UiActionsStart['executeTriggerActions'],
    parent?: Container
  ) {
    super(
      initialInput,
      {
        defaultTitle: savedSearch.title,
        editUrl,
        editPath,
        editApp: 'discover',
        indexPatterns,
        editable,
      },
      parent
    );
    this.services = services;
    this.filterManager = filterManager;
    this.savedSearch = savedSearch;
    this.inspectorAdapters = {
      requests: new RequestAdapter(),
    };
    this.panelTitle = savedSearch.title ?? '';
    this.initializeSearchEmbeddableProps();

    this.subscription = this.getUpdated$().subscribe(() => {
      const titleChanged = this.output.title && this.panelTitle !== this.output.title;
      if (titleChanged) {
        this.panelTitle = this.output.title || '';
      }
      if (
        this.searchProps &&
        (titleChanged ||
          this.isFetchRequired(this.searchProps) ||
          this.isRerenderRequired(this.searchProps))
      ) {
        this.reload();
      }
    });
  }

  public reportsEmbeddableLoad() {
    return true;
  }

  private fetch = async () => {
    const searchSessionId = this.input.searchSessionId;
    const useNewFieldsApi = !this.services.uiSettings.get(SEARCH_FIELDS_FROM_SOURCE, false);
    if (!this.searchProps) return;

    const { searchSource } = this.savedSearch;

    const prevAbortController = this.abortController;
    // Abort any in-progress requests
    if (this.abortController) this.abortController.abort();
    this.abortController = new AbortController();

    updateSearchSource(
      searchSource,
      this.searchProps!.dataView,
      this.searchProps!.sort,
      useNewFieldsApi,
      {
        sampleSize: this.services.uiSettings.get(SAMPLE_SIZE_SETTING),
        defaultSort: this.services.uiSettings.get(SORT_DEFAULT_ORDER_SETTING),
      }
    );

    // Log request to inspector
    this.inspectorAdapters.requests!.reset();

    this.searchProps!.isLoading = true;

    this.updateOutput({
      ...this.getOutput(),
      loading: true,
      rendered: false,
      error: undefined,
    });

    const parentContext = this.input.executionContext;
    const child: KibanaExecutionContext = {
      type: this.type,
      name: 'discover',
      id: this.savedSearch.id!,
      description: this.output.title || this.output.defaultTitle || '',
      url: this.output.editUrl,
    };
    const executionContext = parentContext
      ? {
          ...parentContext,
          child,
        }
      : child;

    const query = this.savedSearch.searchSource.getField('query');
    const recordRawType = getRawRecordType(query);
    const useSql = recordRawType === RecordRawType.PLAIN;

    try {
      // Request SQL data
      if (useSql && query) {
        const result = await fetchSql(
          this.savedSearch.searchSource.getField('query')!,
          this.services.dataViews,
          this.services.data,
          this.services.expressions,
          this.input.filters,
          this.input.query
        );
        this.updateOutput({
          ...this.getOutput(),
          loading: false,
        });

        this.searchProps!.rows = result;
        this.searchProps!.totalHitCount = result.length;
        this.searchProps!.isLoading = false;
        this.searchProps!.isPlainRecord = true;
        this.searchProps!.showTimeCol = false;
        this.searchProps!.isSortEnabled = false;
        return;
      }

      // Request document data
      const { rawResponse: resp } = await lastValueFrom(
        searchSource.fetch$({
          abortSignal: this.abortController.signal,
          sessionId: searchSessionId,
          inspector: {
            adapter: this.inspectorAdapters.requests,
            title: i18n.translate('discover.embeddable.inspectorRequestDataTitle', {
              defaultMessage: 'Data',
            }),
            description: i18n.translate('discover.embeddable.inspectorRequestDescription', {
              defaultMessage:
                'This request queries Elasticsearch to fetch the data for the search.',
            }),
          },
          executionContext,
        })
      );

      this.updateOutput({
        ...this.getOutput(),
        loading: false,
      });

      this.searchProps!.rows = resp.hits.hits.map((hit) =>
        buildDataTableRecord(hit as EsHitRecord, this.searchProps!.dataView)
      );
      this.searchProps!.totalHitCount = resp.hits.total as number;
      this.searchProps!.isLoading = false;
    } catch (error) {
      const cancelled = !!prevAbortController?.signal.aborted;
      if (!this.destroyed && !cancelled) {
        this.updateOutput({
          ...this.getOutput(),
          loading: false,
          error,
        });

        this.searchProps!.isLoading = false;
      }
    }
  };

  private getSort(sort: SortPair[] | undefined, dataView?: DataView) {
    return getSortForEmbeddable(sort, dataView, this.services.uiSettings);
  }

  private initializeSearchEmbeddableProps() {
    const { searchSource } = this.savedSearch;

    const dataView = searchSource.getField('index');

    if (!dataView) {
      return;
    }
    const sort = this.getSort(this.savedSearch.sort, dataView);

    const props: SearchProps = {
      columns: this.savedSearch.columns,
      dataView,
      isLoading: false,
      sort,
      rows: [],
      searchDescription: this.savedSearch.description,
      description: this.savedSearch.description,
      inspectorAdapters: this.inspectorAdapters,
      searchTitle: this.savedSearch.title,
      services: this.services,
      onAddColumn: (columnName: string) => {
        if (!props.columns) {
          return;
        }
        const updatedColumns = columnActions.addColumn(props.columns, columnName, true);
        this.updateInput({ columns: updatedColumns });
      },
      onRemoveColumn: (columnName: string) => {
        if (!props.columns) {
          return;
        }
        const updatedColumns = columnActions.removeColumn(props.columns, columnName, true);
        this.updateInput({ columns: updatedColumns });
      },
      onMoveColumn: (columnName: string, newIndex: number) => {
        if (!props.columns) {
          return;
        }
        const columns = columnActions.moveColumn(props.columns, columnName, newIndex);
        this.updateInput({ columns });
      },
      onSetColumns: (columns: string[]) => {
        this.updateInput({ columns });
      },
      onSort: (nextSort: string[][]) => {
        const sortOrderArr: SortOrder[] = [];
        nextSort.forEach((arr) => {
          sortOrderArr.push(arr as SortOrder);
        });
        this.updateInput({ sort: sortOrderArr });
      },
      sampleSize: this.services.uiSettings.get(SAMPLE_SIZE_SETTING),
      onFilter: async (field, value, operator) => {
        let filters = generateFilters(
          this.filterManager,
          // @ts-expect-error
          field,
          value,
          operator,
          dataView
        );
        filters = filters.map((filter) => ({
          ...filter,
          $state: { store: FilterStateStore.APP_STATE },
        }));

        await this.executeTriggerActions(APPLY_FILTER_TRIGGER, {
          embeddable: this,
          filters,
        });
      },
      useNewFieldsApi: !this.services.uiSettings.get(SEARCH_FIELDS_FROM_SOURCE, false),
      showTimeCol: !this.services.uiSettings.get(DOC_HIDE_TIME_COLUMN_SETTING, false),
      ariaLabelledBy: 'documentsAriaLabel',
      rowHeightState: this.input.rowHeight || this.savedSearch.rowHeight,
      onUpdateRowHeight: (rowHeight) => {
        this.updateInput({ rowHeight });
      },
      rowsPerPageState: this.input.rowsPerPage || this.savedSearch.rowsPerPage,
      onUpdateRowsPerPage: (rowsPerPage) => {
        this.updateInput({ rowsPerPage });
      },
    };

    const timeRangeSearchSource = searchSource.create();
    timeRangeSearchSource.setField('filter', () => {
      const timeRange = this.getTimeRange();
      if (!this.searchProps || !timeRange) return;
      return this.services.timefilter.createFilter(dataView, timeRange);
    });

    this.filtersSearchSource = searchSource.create();
    this.filtersSearchSource.setParent(timeRangeSearchSource);

    searchSource.setParent(this.filtersSearchSource);

    this.load(props);

    props.isLoading = true;

    if (this.savedSearch.grid) {
      props.settings = this.savedSearch.grid;
    }
  }

  private getTimeRange() {
    return this.input.timeslice !== undefined
      ? {
          from: new Date(this.input.timeslice[0]).toISOString(),
          to: new Date(this.input.timeslice[1]).toISOString(),
          mode: 'absolute' as 'absolute',
        }
      : this.input.timeRange;
  }

  private isFetchRequired(searchProps?: SearchProps) {
    if (!searchProps || !searchProps.dataView) {
      return false;
    }

    return (
      !onlyDisabledFiltersChanged(this.input.filters, this.prevFilters) ||
      !isEqual(this.prevQuery, this.input.query) ||
      !isEqual(this.prevTimeRange, this.getTimeRange()) ||
      !isEqual(this.prevSort, this.input.sort) ||
      this.prevSearchSessionId !== this.input.searchSessionId
    );
  }

  private isRerenderRequired(searchProps?: SearchProps) {
    if (!searchProps) {
      return false;
    }
    return (
      this.input.rowsPerPage !== searchProps.rowsPerPageState ||
      (this.input.columns && !isEqual(this.input.columns, searchProps.columns))
    );
  }

  private async pushContainerStateParamsToProps(
    searchProps: SearchProps,
    { forceFetch = false }: { forceFetch: boolean } = { forceFetch: false }
  ) {
    const isFetchRequired = this.isFetchRequired(searchProps);

    // If there is column or sort data on the panel, that means the original columns or sort settings have
    // been overridden in a dashboard.
    searchProps.columns = handleSourceColumnState(
      { columns: this.input.columns || this.savedSearch.columns },
      this.services.core.uiSettings
    ).columns;
    searchProps.sort = this.getSort(
      this.input.sort || this.savedSearch.sort,
      searchProps?.dataView
    );

    searchProps.sharedItemTitle = this.panelTitle;
    searchProps.rowHeightState = this.input.rowHeight || this.savedSearch.rowHeight;
    searchProps.rowsPerPageState = this.input.rowsPerPage || this.savedSearch.rowsPerPage;
    if (forceFetch || isFetchRequired) {
      this.filtersSearchSource.setField('filter', this.input.filters);
      this.filtersSearchSource.setField('query', this.input.query);
      if (this.input.query?.query || this.input.filters?.length) {
        this.filtersSearchSource.setField('highlightAll', true);
      } else {
        this.filtersSearchSource.removeField('highlightAll');
      }

      this.prevFilters = this.input.filters;
      this.prevQuery = this.input.query;
      this.prevTimeRange = this.getTimeRange();
      this.prevSearchSessionId = this.input.searchSessionId;
      this.prevSort = this.input.sort;
      this.searchProps = searchProps;
      await this.fetch();
    } else if (this.searchProps && this.node) {
      this.searchProps = searchProps;
    }
  }

  /**
   *
   * @param {Element} domNode
   */
  public async render(domNode: HTMLElement) {
    if (!this.searchProps) {
      throw new Error('Search props not defined');
    }
    super.render(domNode as HTMLElement);

    this.node = domNode;

    this.renderReactComponent(this.node, this.searchProps!);
  }

  private renderReactComponent(domNode: HTMLElement, searchProps: SearchProps) {
    if (!searchProps) {
      return;
    }

    if (
      this.services.uiSettings.get(SHOW_FIELD_STATISTICS) === true &&
      this.savedSearch.viewMode === VIEW_MODE.AGGREGATED_LEVEL &&
      searchProps.services &&
      searchProps.dataView &&
      Array.isArray(searchProps.columns)
    ) {
      ReactDOM.render(
        <I18nProvider>
          <KibanaThemeProvider theme$={searchProps.services.core.theme.theme$}>
            <KibanaContextProvider services={searchProps.services}>
              <FieldStatisticsTable
                dataView={searchProps.dataView}
                columns={searchProps.columns}
                savedSearch={this.savedSearch}
                filters={this.input.filters}
                query={this.input.query}
                onAddFilter={searchProps.onFilter}
                searchSessionId={this.input.searchSessionId}
              />
            </KibanaContextProvider>
          </KibanaThemeProvider>
        </I18nProvider>,
        domNode
      );
      this.updateOutput({
        ...this.getOutput(),
        rendered: true,
      });
      return;
    }
    const useLegacyTable = this.services.uiSettings.get(DOC_TABLE_LEGACY);
    const props = {
      savedSearch: this.savedSearch,
      searchProps,
      useLegacyTable,
    };
    if (searchProps.services) {
      ReactDOM.render(
        <I18nProvider>
          <KibanaThemeProvider theme$={searchProps.services.core.theme.theme$}>
            <KibanaContextProvider services={searchProps.services}>
              <SavedSearchEmbeddableComponent {...props} />
            </KibanaContextProvider>
          </KibanaThemeProvider>
        </I18nProvider>,
        domNode
      );

<<<<<<< HEAD
      if (
        this.searchProps!.isLoading === false &&
        props.searchProps.rows &&
        props.searchProps.rows.length
      ) {
=======
      const hasError = this.getOutput().error !== undefined;

      if (this.searchProps!.isLoading === false && props.searchProps.rows !== undefined) {
>>>>>>> 14ce15e6
        this.renderComplete.dispatchComplete();
        this.updateOutput({
          ...this.getOutput(),
          rendered: true,
        });
<<<<<<< HEAD
=======
      } else if (hasError) {
        this.renderComplete.dispatchError();
        this.updateOutput({
          ...this.getOutput(),
          rendered: true,
        });
>>>>>>> 14ce15e6
      }
    }
  }

  private async load(searchProps: SearchProps, forceFetch = false) {
    await this.pushContainerStateParamsToProps(searchProps, { forceFetch });

    if (this.node) {
      this.render(this.node);
    }
  }

  public reload() {
    if (this.searchProps) {
      this.load(this.searchProps, true);
    }
  }

  public getSavedSearch(): SavedSearch {
    return this.savedSearch;
  }

  public getInspectorAdapters() {
    return this.inspectorAdapters;
  }

  public getDescription() {
    return this.savedSearch.description;
  }

  /**
   * @returns Local/panel-level array of filters for Saved Search embeddable
   */
  public async getFilters() {
    return mapAndFlattenFilters(
      (this.savedSearch.searchSource.getFields().filter as Filter[]) ?? []
    );
  }

  /**
   * @returns Local/panel-level query for Saved Search embeddable
   */
  public async getQuery() {
    return this.savedSearch.searchSource.getFields().query;
  }

  public destroy() {
    super.destroy();
    if (this.searchProps) {
      delete this.searchProps;
    }
    if (this.node) {
      unmountComponentAtNode(this.node);
    }
    this.subscription?.unsubscribe();

    if (this.abortController) this.abortController.abort();
  }
}<|MERGE_RESOLUTION|>--- conflicted
+++ resolved
@@ -540,31 +540,20 @@
         domNode
       );
 
-<<<<<<< HEAD
-      if (
-        this.searchProps!.isLoading === false &&
-        props.searchProps.rows &&
-        props.searchProps.rows.length
-      ) {
-=======
       const hasError = this.getOutput().error !== undefined;
 
       if (this.searchProps!.isLoading === false && props.searchProps.rows !== undefined) {
->>>>>>> 14ce15e6
         this.renderComplete.dispatchComplete();
         this.updateOutput({
           ...this.getOutput(),
           rendered: true,
         });
-<<<<<<< HEAD
-=======
       } else if (hasError) {
         this.renderComplete.dispatchError();
         this.updateOutput({
           ...this.getOutput(),
           rendered: true,
         });
->>>>>>> 14ce15e6
       }
     }
   }
