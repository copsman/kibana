--- conflicted
+++ resolved
@@ -1,419 +1,6 @@
-<<<<<<< HEAD
-@import (reference) "../../../styles/main.less";
-@import (reference) "lesshat.less";
-@import "_tilemap";
-
-/* vislib styles */
-.arc path {
-  stroke: #fff;
-}
-
-div.columns {
-  .display(flex);
-  .flex-direction(row);
-  .flex(1 1 100%);
-  margin: 0;
-  padding: 0;
-}
-
-div.rows {
-  .display(flex);
-  .flex-direction(column);
-  .flex(1 1 100%);
-  margin: 0;
-  padding: 0;
-}
-
-.row-labels, .column-labels {
-  margin: 0;
-  padding: 10;
-}
-
-visualize {
-  margin:0;
-  padding:0;
-}
-
-.visualize-chart {
-  .display(flex);
-  .flex(1 1 100%);
-}
-
-.visualize-wrapper {
-  .display(flex);
-  .flex-direction(row);
-}
-
-.y-axis-wrapper {
-  .display(flex);
-  .flex(1 1);
-  .flex-direction(column);
-}
-
-.y-axis-filler-div {
-  .flex(1 1);
-}
-
-div.x-axis-label {
-  position: absolute;
-  width: 100%;
-  text-align: center;
-  bottom: 15px;
-  font-size: 7pt;
-  color: #848e96;
-}
-
-div.y-axis-label {
-  position: absolute;
-  left: -25px;
-  top: 42.5%;
-  font-size: 7pt;
-  color: #848e96;
-  -webkit-transform: rotate(270deg);
-  -moz-transform: rotate(270deg);
-  -o-transform: rotate(270deg);
-  -ms-transform: rotate(270deg);
-  transform: rotate(270deg);
-}
-
-/*  legend  */
-.legend-col-wrapper {
-  .flex(0 1 auto);
-  z-index: 10;
-  overflow-x: hidden;
-  overflow-y: auto;
-  min-width: 40px;
-}
-
-.header {
-  width: 100%;
-  height: 26px;
-  margin: 0 0 14px 0;
-}
-
-.legend {
-  width: 100%;
-  height: 26px;
-  margin: 0 0 14px 0;
-}
-
-.legend-ul {
-  list-style-type: none;
-  margin: 0 0 0 14px;
-  padding: 0;
-  visibility: visible;
-  .display(flex);
-  .flex-direction(column);
-}
-
-.legend-ul.hidden {
-  visibility: hidden;
-}
-
-li.color {
-  min-height: 22px;
-  margin: 0 18px 0 18px;
-  padding: 3px 0 3px 0;
-  text-align: left;
-  font-size: 12px;
-  line-height: 13px;
-  color: #666;
-  cursor: default;
-  text-align: left;
-  .flex-grow(2);
-  word-wrap: break-word;
-  max-width: 150px;
-}
-.wordwrap {
-  word-wrap: break-word;
-  max-width: 150px;
-}
-
-.dots {
-  width: 10px;
-  height: 10px;
-  border-radius: 50%;
-  float: left;
-  margin: 1px 0 0 -14px;
-}
-
-.legend-toggle {
-  position: relative;
-  float: right;
-  right: 9px;
-  top: 9px;
-}
-
-.column-labels {
-  color: #777;
-  font-size: 10pt;
-  font-weight: normal;
-  display: block;
-  margin: 0;
-  padding: 0;
-  padding-left: 1.0em;
-  line-height: 2.0em;
-}
-
-/*  histogram axis and label styles  */
-.vis-canvas {
-}
-
-.chart-bkgd {
-  fill: #ffffff;
-}
-
-p.rows-label, p.columns-label {
-  display: block;
-  background: #eff3f4;
-  padding: 0;
-  margin: 0;
-  font-size: 9pt;
-  fill: #46525d;
-  text-align: center;
-  line-height: 1.9em;
-}
-
-.charts-label {
-  font-size: 8pt;
-  fill: #848e96;
-}
-
-.x-axis-label, .y-axis-label {
-  font-size: 7pt;
-  fill: #848e96;
-}
-
-.tick text {
-  font-size: 7pt;
-  fill: #848e96;
-}
-
-.axis {
-  shape-rendering: crispEdges;
-  stroke-width: 1px;
-}
-
-.axis line, .axis path {
-  stroke: #ddd;
-  fill: none;
-  shape-rendering: crispEdges;
-}
-
-.legend-box {
-  fill: #ffffff;
-}
-
-.brush .extent {
-  stroke: #fff;
-  fill-opacity: .125;
-  shape-rendering: crispEdges;
-}
-
-.layer .rect:hover {
-  stroke: 3px;
-}
-
-.vis-tooltip {
-  visibility: hidden;
-  line-height: 1.1;
-  font-size: 12px;
-  font-weight: normal;
-  padding: 8px;
-  background: rgba(70, 82, 93, 0.95);
-  color: @gray-lighter;
-  border-radius: 4px;
-  position: fixed;
-  z-index: 120;
-  word-wrap: break-word;
-  max-width: 40%;
-
-  table {
-    td,th {
-      padding: 2px 4px;
-    }
-
-    // if there is a header, give it a border that matches
-    // those in the body
-    thead tr {
-      border-bottom: 1px solid @gray;
-    }
-
-    // only apply to tr in the body, not the header
-    tbody tr {
-      border-top: 1px solid @gray;
-      &:first-child {
-        border-top: none;
-      }
-    }
-  }
-}
-
-.rect {
-  stroke: transparent;
-  stroke-width: 2;
-}
-.rect.hover {
-  stroke: #333;
-}
-
-/* Flex Box Layout */
-.vis-wrapper {
-  .display(flex);
-  .flex(1 1 100%);
-  .flex-direction(row);
-  margin: 10px 0 0 6px;
-}
-
-.error {
-  .flex(1 1 100%);
-  text-align: center;
-
-  p {
-    margin-top: 15%;
-    font-size: 18px;
-    text-wrap: wrap;
-  }
-}
-
-/* YAxis logic */
-.y-axis-col-wrapper {
-  .display(flex);
-  .flex-direction(column);
-}
-
-.y-axis-col {
-  .display(flex);
-  .flex-direction(row);
-  .flex(1 0 50px);
-}
-
-.y-axis-spacer-block {
-  min-height: 45px;
-}
-
-.y-axis-div-wrapper {
-  .display(flex);
-  .flex-direction(column);
-  width: 38px;
-  min-height: 20px;
-}
-
-.y-axis-div {
-  .flex(1 1 25px);
-  min-width: 14px;
-  min-height: 14px;
-}
-
-.y-axis-title {
-  min-height: 14px;
-  min-width: 14px;
-}
-
-.y-axis-chart-title {
-  .display(flex);
-  .flex-direction(column);
-  min-height: 14px;
-  width: 14px;
-}
-
-.y-axis-title text {
-  font-size: 11px;
-}
-
-.chart-title {
-  .flex(1 1 100%);
-  min-height: 14px;
-  min-width: 14px;
-}
-
-.chart-title text {
-  font-size: 11px;
-  fill: #848e96;
-}
-
-.vis-col-wrapper {
-  .display(flex);
-  .flex(1 0 20px);
-  .flex-direction(column);
-}
-
-.chart-wrapper {
-  .display(flex);
-  .flex(1 0 20px);
-  overflow: visible;
-  margin: 0 5px 0 0;
-}
-
-.chart-wrapper-column {
-  .display(flex);
-  .flex(1 0 20px);
-  .flex-direction(row);
-}
-
-.chart-wrapper-row {
-  .display(flex);
-  .flex-direction(column);
-  .flex(1 0 100%);
-}
-
-.chart {
-  .flex(1 1 100%);
-  overflow: visible;
-}
-
-.chart-row {
-  .flex(1 1);
-}
-
-.chart-column {
-  .flex(1 1);
-}
-
-.x-axis-wrapper {
-  .display(flex);
-  .flex-direction(column);
-  min-height: 45px;
-  overflow: visible;
-}
-
-.x-axis-div-wrapper {
-  .display(flex);
-  .flex-direction(row);
-  min-height: 15px;
-}
-
-.x-axis-chart-title {
-  .display(flex);
-  .flex-direction(row);
-  min-height: 15px;
-  max-height: 15px;
-  min-width: 20px;
-}
-
-.x-axis-title {
-  min-height: 15px;
-  max-height: 15px;
-  min-width: 20px;
-}
-
-.x-axis-title text {
-  font-size: 11px;
-}
-
-.x-axis-div {
-  margin-top: -5px;
-  min-height: 20px;
-  min-width: 20px;
-}
-
-.x.axis path {
-  display: none;
-}
-=======
 @import "_error";
 @import "_layout";
 @import "_legend";
 @import "_svg";
 @import "_tooltip";
->>>>>>> 51e9429e
+@import "_tilemap";