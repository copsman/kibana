.vis-editor {
  .flex-parent();

  @vis-editor-sidebar-basis: (100/12) * 2%; // two of twelve columns
  @vis-editor-sidebar-min-width: 350px;
  @vis-editor-nesting-width: 8px;
  @vis-editor-agg-editor-spacing: 5px;

  // For the vis-editor sidebar nav
  .navbar-default .navbar-nav {
    &> .active > a:before {
      border: 7px solid @gray-lighter;
      border-color: transparent transparent @gray-lighter transparent;
    }

    .danger {
      color: @btn-danger-color;
      background-color: @btn-danger-bg;
    }
  }

  .btn-xs {
    line-height: 1.3;
  }

  navbar {
    .bitty-modal-container {
      position: relative;

      .bitty-modal {
        position: absolute;
        cursor: pointer;
        top: 0px;
        left: 0px;
        right: 0px;
        bottom: 0px;
        z-index: 10;
        background: fadeout(@navbar-default-bg, 10%);
        color: white;
        text-align: center;
        padding-top: 6px;

        // Don't overflow container
        padding-left: 20px;
        padding-right: 20px;
        white-space: nowrap;
        overflow: hidden;
        text-overflow: ellipsis;
        .user-select(none);
      }

      a {
        color: white;
      }
    }
  }

  &-content {
    .flex-parent();

    // overrides for tablet and desktop
    @media (min-width: @screen-md-min) {
      .flex-direction(row);
    }
  }

  &-sidebar {
    .flex-parent(0, 0, auto);

    // overflow: auto;

    // overrided for tablet and desktop
    @media (min-width: @screen-md-min) {
      .flex-basis(@vis-editor-sidebar-basis);
      min-width: @vis-editor-sidebar-min-width;
      max-width: @vis-editor-sidebar-min-width;
      // margin-bottom: (@input-height-base * 2) - 3;
    }


    .sidebar-item {
      border-top: 0 !important;
    }

    .sidebar-container {
      .flex-parent(1, 1, auto);
      background-color: @body-bg;
      border-right-color: @sidebar-bg;

      form {
        .flex-parent(1, 1, auto);

        > div.vis-editor-config {
          .flex(1, 1, auto);
          overflow-y: auto;
        }

        > .vis-edit-sidebar-buttons {
          .flex(0, 0, auto)
        }

        label {
          margin-bottom: 0px;
        }
      }
    }

    .sidebar-item-title {
      font-size: 20px;
      font-weight: bold;
      border: inherit !important;
      background-color: @gray-lighter;
<<<<<<< HEAD
      margin-bottom: @vis-editor-agg-editor-spacing;
=======
      margin-bottom: 5px;
      padding: 2px 5px !important;
>>>>>>> babcf342
    }

    .sidebar-item-title:hover {
      color: @text-color !important;
      background-color: @gray-lighter !important;
    }

    .hintbox {
      padding: @vis-editor-agg-editor-spacing;
      margin-bottom: @vis-editor-agg-editor-spacing;
    }
  }

  .visualization-options {
    padding: @vis-editor-agg-editor-spacing;

    .form-group {
      margin-bottom: @vis-editor-agg-editor-spacing;
    }
    .form-horizontal .control-label {
      text-align: left;
    }
  }

  nesting-indicator {
    .display(flex);
    .flex(0 0 auto);

    > span {
      width: @vis-editor-nesting-width;
      background-color: @brand-success;
    }
  }

  &-agg {
    .flex-parent();

    padding: @vis-editor-agg-editor-spacing;

    // wraps the .vis-editor-agg and nesting-indicator ^^
    &-wrapper {
      .display(flex);
    }

    &-group {
      .flex-parent();
      color: @text-color;
    }

    &-header {
      .display(flex);
      .align-items(center);
      .flex(1, 0, auto);
      margin-bottom: @vis-editor-agg-editor-spacing;

      &-toggle {
        .flex(0, 0, auto);
        margin-right: @vis-editor-agg-editor-spacing;
      }

      &-subagg-icon {
        .flex(0, 1, auto);
        padding-right: @padding-base-vertical;
      }

      &-title {
        .flex(1, 1, auto);
        .ellipsis();
        font-weight: bold;
      }

      &-description {
        font-weight: normal;
        padding-right: @vis-editor-agg-editor-spacing;

        &.danger {
          .text-danger();
          font-weight: bold;
        }
      }

      &-controls {
        .flex(0, 0, auto);
      }
    }

    &-error {
      margin: @vis-editor-agg-editor-spacing 0;
      padding: @vis-editor-agg-editor-spacing;
      text-align: center;
      background: @btn-danger-bg;
      color: @btn-danger-color;
    }

    &-editor {
      &-ranges {
        td {
          padding: 0 @vis-editor-agg-editor-spacing @vis-editor-agg-editor-spacing 0;
          &:last-child {
            padding-right: 0;
          }
        }
      }

      .regex .flags {
        .docs {
          text-align: right;
        }

        a {
          color: @link-color;
        }
      }

      &-advanced-toggle {
        text-align: right;
      }
    }

    &-form-row {
      .display(flex);

      > * {
        .flex(1, 1, auto);
        margin-right: @vis-editor-agg-editor-spacing;

        &:last-child {
          margin-right: 0px;
        }
      }

      > .btn {
        .align-self(center);
      }
    }

    &-form-value {
      .align-self(center);
      margin: 0 0 0 @vis-editor-agg-editor-spacing;
      font-size: 1.2em;
    }

    &-wide-btn {
      .border-radius(0);
      border-top: 2px solid @gray-lighter;

      &-add {
        width: 140px;
        margin: -2px auto 5px auto;
        text-align: center;
        border: 2px solid @gray-lighter;
        border-top: 0px;
        padding: 3px;
        border-bottom-right-radius: @border-radius-base;
        border-bottom-left-radius: @border-radius-base;
        background-color: @body-bg;
        font-weight: bold;
      }

      &-add:hover {
        background-color: @gray-lighter;
      }
    }

    &-add {
      .flex-parent();

      &-subagg {
        margin-bottom: -@vis-editor-agg-editor-spacing - 1; // extra one pixel covers the aggs bottom border
        margin-right: -@vis-editor-agg-editor-spacing;
        margin-left: -@vis-editor-agg-editor-spacing;
      }

      &-schemas {
        margin: @vis-editor-agg-editor-spacing * 3;
      }
    }

    &-order-agg {
      border: 2px solid @gray-lighter;
      border-radius: @border-radius-base;
      margin: @vis-editor-agg-editor-spacing;
      padding: @vis-editor-agg-editor-spacing;
    }
  }

  &-canvas {
    .flex(1, 0, @screen-md-min - @vis-editor-sidebar-basis);
    .display(flex);
    .flex-direction(column);
    overflow: auto;

    &.embedded {
      .flex-shrink(1);
      .flex-basis(100%);
    }

    // overrided for tablet and desktop
    @media (min-width: @screen-md-min) {
      .flex-shrink(1);
      .flex-basis(100%);
    }

    &-title {
      text-align: center;
      margin: 10px 0 0;
    }

    visualize {
      .flex-parent();
      .flex(1, 1, 100%);
    }

    .visualize-chart {
      .flex(1, 1, 100%);
      position: relative;
    }
  }
}

vis-editor,
vis-editor-agg-group,
vis-editor-agg,
vis-editor-agg-params,
vis-editor-agg-param,
vis-editor-vis-options {
  .flex-parent();
}

form.vis-share {
  div.form-control {
    height: inherit;
  }
}<|MERGE_RESOLUTION|>--- conflicted
+++ resolved
@@ -110,12 +110,8 @@
       font-weight: bold;
       border: inherit !important;
       background-color: @gray-lighter;
-<<<<<<< HEAD
       margin-bottom: @vis-editor-agg-editor-spacing;
-=======
-      margin-bottom: 5px;
       padding: 2px 5px !important;
->>>>>>> babcf342
     }
 
     .sidebar-item-title:hover {
