--- conflicted
+++ resolved
@@ -95,12 +95,6 @@
        * counter_pos:: The location of the legend in respect to the chart, above or below.
        */
       counter_pos : 'above',
-<<<<<<< HEAD
-      spyable     : true,
-      tmode       : 'terms',
-      tstat       : 'total',
-      valuefield  : ''
-=======
       /** @scratch /panels/terms/5
        * spyable:: Set spyable to false to disable the inspect button
        */
@@ -115,7 +109,10 @@
         mode        : 'all',
         ids         : []
       },
->>>>>>> 83021709
+
+      tmode       : 'terms',
+      tstat       : 'total',
+      valuefield  : ''
     };
 
     _.defaults($scope.panel,_d);
@@ -157,37 +154,10 @@
       });
 
       // Terms mode
-<<<<<<< HEAD
       if($scope.panel.tmode === 'terms') {
         request = request
-      .facet($scope.ejs.TermsFacet('terms')
-        .field($scope.panel.field)
-        .size($scope.panel.size)
-        .order($scope.panel.order)
-        .exclude($scope.panel.exclude)
-        .facetFilter($scope.ejs.QueryFilter(
-          $scope.ejs.FilteredQuery(
-            boolQuery,
-            filterSrv.getBoolFilter(filterSrv.ids)
-            )))).size(0);
-      }
-      if($scope.panel.tmode === 'terms_stats') {
-        request = request
-      .facet($scope.ejs.TermStatsFacet('terms')
-        .valueField($scope.panel.valuefield)
-        .keyField($scope.panel.field)
-        .size($scope.panel.size)
-        .order('total')
-        .facetFilter($scope.ejs.QueryFilter(
-          $scope.ejs.FilteredQuery(
-            boolQuery,
-            filterSrv.getBoolFilter(filterSrv.ids)
-            )))).size(0);
-      }
-=======
-      request = request
-        .facet($scope.ejs.TermsFacet('terms')
-          .field($scope.field)
+          .facet($scope.ejs.TermsFacet('terms')
+          .field($scope.panel.field)
           .size($scope.panel.size)
           .order($scope.panel.order)
           .exclude($scope.panel.exclude)
@@ -195,9 +165,22 @@
             $scope.ejs.FilteredQuery(
               boolQuery,
               filterSrv.getBoolFilter(filterSrv.ids)
-              )))).size(0);
-
->>>>>>> 83021709
+            )))).size(0);
+      }
+      if($scope.panel.tmode === 'terms_stats') {
+        request = request
+          .facet($scope.ejs.TermsFacet('terms')
+          .valueField($scope.panel.valuefield)
+          .keyField($scope.panel.field)
+          .size($scope.panel.size)
+          .order('total')
+          .facetFilter($scope.ejs.QueryFilter(
+            $scope.ejs.FilteredQuery(
+              boolQuery,
+              filterSrv.getBoolFilter(filterSrv.ids)
+            )))).size(0);
+      }
+
       // Populate the inspector panel
       $scope.inspector = angular.toJson(JSON.parse(request.toString()),true);
 
