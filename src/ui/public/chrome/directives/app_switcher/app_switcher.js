<<<<<<< HEAD
import DomLocationProvider from 'ui/domLocation';
=======

import DomLocationProvider from 'ui/dom_location';
>>>>>>> 8d497f69
import { parse } from 'url';
import { bindKey } from 'lodash';
import '../app_switcher/app_switcher.less';
import uiModules from 'ui/modules';
import appSwitcherTemplate from './app_switcher.html';

uiModules
.get('kibana')
.provider('appSwitcherEnsureNavigation', function () {
  let forceNavigation = false;

  this.forceNavigation = function (val) {
    forceNavigation = !!val;
  };

  this.$get = ['Private', function (Private) {
    const domLocation = Private(DomLocationProvider);

    return function (event) {
      if (!forceNavigation || event.isDefaultPrevented() || event.altKey || event.metaKey || event.ctrlKey) {
        return;
      }

      const toParsed = parse(event.delegateTarget.href);
      const fromParsed = parse(domLocation.href);
      const sameProto = toParsed.protocol === fromParsed.protocol;
      const sameHost = toParsed.host === fromParsed.host;
      const samePath = toParsed.path === fromParsed.path;

      if (sameProto && sameHost && samePath) {
        toParsed.hash && domLocation.reload();

        // event.preventDefault() keeps the browser from seeing the new url as an update
        // and even setting window.location does not mimic that behavior, so instead
        // we use stopPropagation() to prevent angular from seeing the click and
        // starting a digest cycle/attempting to handle it in the router.
        event.stopPropagation();
      }
    };
  }];
})
.directive('appSwitcher', function () {
  return {
    restrict: 'E',
    template: appSwitcherTemplate,
    controllerAs: 'switcher',
    controller($scope, appSwitcherEnsureNavigation) {
      // since we render this in an isolate scope we can't "require: ^chrome", but
      // rather than remove all helpfull checks we can just check here.
      if (!$scope.chrome || !$scope.chrome.getNavLinks) {
        throw new TypeError('appSwitcher directive requires the "chrome" config-object');
      }

      this.getNavLinks = bindKey($scope.chrome, 'getNavLinks');

      // links don't cause full-navigation events in certain scenarios
      // so we force them when needed
      this.ensureNavigation = appSwitcherEnsureNavigation;
    }
  };
});<|MERGE_RESOLUTION|>--- conflicted
+++ resolved
@@ -1,9 +1,4 @@
-<<<<<<< HEAD
-import DomLocationProvider from 'ui/domLocation';
-=======
-
 import DomLocationProvider from 'ui/dom_location';
->>>>>>> 8d497f69
 import { parse } from 'url';
 import { bindKey } from 'lodash';
 import '../app_switcher/app_switcher.less';
