--- conflicted
+++ resolved
@@ -1,42 +1,5 @@
 import 'elasticsearch-browser';
 import _ from 'lodash';
-<<<<<<< HEAD
-define(function (require) {
-  var es; // share the client amoungst all apps
-  require('ui/modules')
-    .get('kibana', ['elasticsearch', 'kibana/config'])
-    .service('es', function (esFactory, esUrl, $q, esApiVersion) {
-      if (es) return es;
-
-      es = esFactory({
-        host: esUrl,
-        log: 'info',
-        requestTimeout: 0,
-        apiVersion: esApiVersion,
-        plugins: [function (Client, config) {
-
-          // esFactory automatically injects the AngularConnector to the config
-          // https://github.com/elastic/elasticsearch-js/blob/master/src/lib/connectors/angular.js
-          _.class(CustomAngularConnector).inherits(config.connectionClass);
-          function CustomAngularConnector(host, config) {
-            CustomAngularConnector.Super.call(this, host, config);
-
-            this.request = _.wrap(this.request, function (request, params, cb) {
-              if (String(params.method).toUpperCase() === 'GET') {
-                params.query = _.defaults({ _: Date.now() }, params.query);
-              }
-
-              return request.call(this, params, cb);
-            });
-          }
-
-          config.connectionClass = CustomAngularConnector;
-
-        }]
-      });
-
-      return es;
-=======
 import uiModules from 'ui/modules';
 
 var es; // share the client amoungst all apps
@@ -70,7 +33,6 @@
         config.connectionClass = CustomAngularConnector;
 
       }]
->>>>>>> c8e38a6e
     });
 
     return es;
