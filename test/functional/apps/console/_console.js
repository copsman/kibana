import {
  bdd,
  scenarioManager,
  common,
  // settingsPage,
  // headerPage,
  consolePage
} from '../../../support';

(function () {
  var expect = require('expect.js');

  (function () {
    bdd.describe('console app', function describeIndexTests() {
      bdd.before(function () {
        common.debug('navigateTo console');
        return common.navigateToApp('console', false)
        .catch(common.handleError(this));
      });


      bdd.it('should show the default request', function () {
        var expectedRequest = [
          'GET _search',
          '{',
          '  "query": {',
          '    "match_all": {}',
          '  }',
          '}',
          ''
        ];
        // collapse the help pane because we only get the VISIBLE TEXT, not the part that is scrolled
        return consolePage.collapseHelp()
        .then(function () {
          return common.try(function () {
            return consolePage.getRequest()
            .then(function (actualRequest) {
              expect(actualRequest).to.eql(expectedRequest);
            });
          });
        })
        .catch(common.handleError(this));
      });

<<<<<<< HEAD
      // bdd.it('default request reponse should contain .kibana' , function () {
      //   var expectedResponseContains = '"_index": ".kibana",';
      //   var elasticsearch = common.getEsHostPort();
      //   return consolePage.setServer(elasticsearch)
      //   .then(function () {
      //     return consolePage.clickPlay();
      //   })
      //   .then(function () {
      //     return common.try(function () {
      //       return consolePage.getResponse()
      //       .then(function (actualResponse) {
      //         common.debug(actualResponse);
      //         expect(actualResponse).to.contain(expectedResponseContains);
      //       });
      //     });
      //   })
      //   .catch(common.handleError(this));
      // });
=======
      bdd.it('default request response should contain .kibana' , function () {
        var expectedResponseContains = '"_index": ".kibana",';
        consolePage.clickPlay()
        .then(function () {
          return common.try(function () {
            return consolePage.getResponse()
            .then(function (actualResponse) {
              common.debug(actualResponse);
              expect(actualResponse).to.contain(expectedResponseContains);
            });
          });
        })
        .catch(common.handleError(this));
      });
>>>>>>> 80ad93c9



    });
  }());
}());<|MERGE_RESOLUTION|>--- conflicted
+++ resolved
@@ -42,26 +42,6 @@
         .catch(common.handleError(this));
       });
 
-<<<<<<< HEAD
-      // bdd.it('default request reponse should contain .kibana' , function () {
-      //   var expectedResponseContains = '"_index": ".kibana",';
-      //   var elasticsearch = common.getEsHostPort();
-      //   return consolePage.setServer(elasticsearch)
-      //   .then(function () {
-      //     return consolePage.clickPlay();
-      //   })
-      //   .then(function () {
-      //     return common.try(function () {
-      //       return consolePage.getResponse()
-      //       .then(function (actualResponse) {
-      //         common.debug(actualResponse);
-      //         expect(actualResponse).to.contain(expectedResponseContains);
-      //       });
-      //     });
-      //   })
-      //   .catch(common.handleError(this));
-      // });
-=======
       bdd.it('default request response should contain .kibana' , function () {
         var expectedResponseContains = '"_index": ".kibana",';
         consolePage.clickPlay()
@@ -76,8 +56,6 @@
         })
         .catch(common.handleError(this));
       });
->>>>>>> 80ad93c9
-
 
 
     });
