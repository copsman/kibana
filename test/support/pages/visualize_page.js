--- conflicted
+++ resolved
@@ -1,18 +1,7 @@
-import { common, defaultTimeout, remote } from '../';
-
-<<<<<<< HEAD
+import { common, defaultFindTimeout, remote } from '../';
+
 export default (function () {
   function VisualizePage() {
-=======
-  var config = require('intern').config;
-  var registerSuite = require('intern!object');
-  var Common = require('./common');
-
-  var defaultTimeout = config.timeouts.findTimeout;
-  var common;
-
-  function VisualizePage(remote) {
->>>>>>> 68a198cb
     this.remote = remote;
   }
 
@@ -21,63 +10,63 @@
 
     clickAreaChart: function clickAreaChart() {
       return this.remote
-      .setFindTimeout(defaultTimeout)
+      .setFindTimeout(defaultFindTimeout)
       .findByPartialLinkText('Area chart')
       .click();
     },
 
     clickDataTable: function clickDataTable() {
       return this.remote
-      .setFindTimeout(defaultTimeout)
+      .setFindTimeout(defaultFindTimeout)
       .findByPartialLinkText('Data table')
       .click();
     },
 
     clickLineChart: function clickLineChart() {
       return this.remote
-      .setFindTimeout(defaultTimeout)
+      .setFindTimeout(defaultFindTimeout)
       .findByPartialLinkText('Line chart')
         .click();
     },
 
     clickMarkdownWidget: function clickMarkdownWidget() {
       return this.remote
-      .setFindTimeout(defaultTimeout)
+      .setFindTimeout(defaultFindTimeout)
       .findByPartialLinkText('Markdown widget')
       .click();
     },
 
     clickMetric: function clickMetric() {
       return this.remote
-      .setFindTimeout(defaultTimeout)
+      .setFindTimeout(defaultFindTimeout)
       .findByPartialLinkText('Metric')
       .click();
     },
 
     clickPieChart: function clickPieChart() {
       return this.remote
-      .setFindTimeout(defaultTimeout)
+      .setFindTimeout(defaultFindTimeout)
       .findByPartialLinkText('Pie chart')
       .click();
     },
 
     clickTileMap: function clickTileMap() {
       return this.remote
-      .setFindTimeout(defaultTimeout)
+      .setFindTimeout(defaultFindTimeout)
       .findByPartialLinkText('Tile map')
       .click();
     },
 
     clickVerticalBarChart: function clickVerticalBarChart() {
       return this.remote
-      .setFindTimeout(defaultTimeout)
+      .setFindTimeout(defaultFindTimeout)
       .findByPartialLinkText('Vertical bar chart')
       .click();
     },
 
     getChartTypeCount: function getChartTypeCount() {
       return this.remote
-      .setFindTimeout(defaultTimeout)
+      .setFindTimeout(defaultFindTimeout)
       .findAllByCssSelector('a.wizard-vis-type.ng-scope')
       .length;
     },
@@ -85,7 +74,7 @@
     getChartTypes: function getChartTypes() {
       var types = [];
       return this.remote
-      .setFindTimeout(defaultTimeout)
+      .setFindTimeout(defaultFindTimeout)
       .findAllByCssSelector('.wizard-type-heading h4')
       .then(function (chartTypes) {
         function getChartType(chart) {
@@ -101,14 +90,14 @@
 
     clickAbsoluteButton: function clickAbsoluteButton() {
       return this.remote
-      .setFindTimeout(defaultTimeout * 2)
+      .setFindTimeout(defaultFindTimeout * 2)
       .findByCssSelector('ul.nav.nav-pills.nav-stacked.kbn-timepicker-modes:contains("absolute")')
       .click();
     },
 
     setFromTime: function setFromTime(timeString) {
       return this.remote
-      .setFindTimeout(defaultTimeout * 2)
+      .setFindTimeout(defaultFindTimeout * 2)
       .findByCssSelector('input[ng-model="absolute.from"]')
       .clearValue()
       .type(timeString);
@@ -116,7 +105,7 @@
 
     setToTime: function setToTime(timeString) {
       return this.remote
-      .setFindTimeout(defaultTimeout * 2)
+      .setFindTimeout(defaultFindTimeout * 2)
       .findByCssSelector('input[ng-model="absolute.to"]')
       .clearValue()
       .type(timeString);
@@ -124,14 +113,14 @@
 
     clickGoButton: function clickGoButton() {
       return this.remote
-      .setFindTimeout(defaultTimeout * 2)
+      .setFindTimeout(defaultFindTimeout * 2)
       .findByClassName('kbn-timepicker-go')
       .click();
     },
 
     collapseChart: function collapseChart() {
       return this.remote
-      .setFindTimeout(defaultTimeout)
+      .setFindTimeout(defaultFindTimeout)
       .findByCssSelector('div.visualize-show-spy > div > i')
       .click();
     },
@@ -145,14 +134,14 @@
 
     clickMetricEditor: function clickMetricEditor() {
       return this.remote
-      .setFindTimeout(defaultTimeout)
+      .setFindTimeout(defaultFindTimeout)
       .findByCssSelector('button[aria-label="Open Editor"]')
       .click();
     },
 
     clickNewSearch: function clickNewSearch() {
       return this.remote
-      .setFindTimeout(defaultTimeout)
+      .setFindTimeout(defaultFindTimeout)
       .findByCssSelector('.list-group-item a')
       .click();
     },
@@ -160,18 +149,18 @@
     setValue: function setValue(newValue) {
       var self = this.remote;
       return this.remote
-      .setFindTimeout(defaultTimeout * 2)
+      .setFindTimeout(defaultFindTimeout * 2)
       .findByCssSelector('button[ng-click="numberListCntr.add()"]')
       .click()
       .then(function () {
         return self
-        .setFindTimeout(defaultTimeout)
+        .setFindTimeout(defaultFindTimeout)
         .findByCssSelector('input[ng-model="numberListCntr.getList()[$index]"]')
         .clearValue();
       })
       .then(function () {
         return self
-        .setFindTimeout(defaultTimeout)
+        .setFindTimeout(defaultFindTimeout)
         .findByCssSelector('input[ng-model="numberListCntr.getList()[$index]"]')
         .type(newValue);
       });
@@ -179,14 +168,14 @@
 
     clickSavedSearch: function clickSavedSearch() {
       return this.remote
-      .setFindTimeout(defaultTimeout)
+      .setFindTimeout(defaultFindTimeout)
       .findByCssSelector('li[ng-click="stepTwoMode=\'saved\'"]')
       .click();
     },
 
     selectSearch: function selectSearch(searchName) {
       return this.remote
-      .setFindTimeout(defaultTimeout)
+      .setFindTimeout(defaultFindTimeout)
       .findByLinkText(searchName)
       .click();
     },
@@ -194,7 +183,7 @@
 
     getErrorMessage: function getErrorMessage() {
       return this.remote
-      .setFindTimeout(defaultTimeout)
+      .setFindTimeout(defaultFindTimeout)
       .findByCssSelector('.item>h4')
       .getVisibleText();
     },
@@ -202,7 +191,7 @@
     // clickBucket(bucketType) 'X-Axis', 'Split Area', 'Split Chart'
     clickBucket: function clickBucket(bucketName) {
       return this.remote
-      .setFindTimeout(defaultTimeout)
+      .setFindTimeout(defaultFindTimeout)
       .findAllByCssSelector('li.list-group-item.list-group-menu-item.ng-binding.ng-scope')
       .then(function (chartTypes) {
         common.debug('found bucket types ' + chartTypes.length);
@@ -224,21 +213,21 @@
 
     selectAggregation: function selectAggregation(myString) {
       return this.remote
-      .setFindTimeout(defaultTimeout)
+      .setFindTimeout(defaultFindTimeout)
       .findByCssSelector('option[label="' + myString + '"]')
       .click();
     },
 
     getField: function getField() {
       return this.remote
-      .setFindTimeout(defaultTimeout)
+      .setFindTimeout(defaultFindTimeout)
       .findByCssSelector('.ng-valid-required[name="field"] option[selected="selected"]')
       .getVisibleText();
     },
 
     selectField: function selectField(fieldValue) {
       return this.remote
-      .setFindTimeout(defaultTimeout)
+      .setFindTimeout(defaultFindTimeout)
       // the css below should be more selective
       .findByCssSelector('option[label="' + fieldValue + '"]')
       .click();
@@ -246,7 +235,7 @@
 
     orderBy: function orderBy(fieldValue) {
       return this.remote
-      .setFindTimeout(defaultTimeout)
+      .setFindTimeout(defaultFindTimeout)
       .findByCssSelector('select.form-control.ng-pristine.ng-valid.ng-untouched.ng-valid-required[ng-model="agg.params.orderBy"] ' +
         'option.ng-binding.ng-scope:contains("' + fieldValue + '")'
       )
@@ -256,12 +245,12 @@
     getInterval: function getInterval() {
       var self = this;
       return this.remote
-      .setFindTimeout(defaultTimeout)
+      .setFindTimeout(defaultFindTimeout)
       .findByCssSelector('select[ng-model="agg.params.interval"]')
       .getProperty('selectedIndex')
       .then(function (selectedIndex) {
         return self.remote
-        .setFindTimeout(defaultTimeout)
+        .setFindTimeout(defaultFindTimeout)
         .findByCssSelector('select[ng-model="agg.params.interval"] option:nth-child(' + (selectedIndex + 1) + ')')
         .getProperty('label');
       });
@@ -269,21 +258,21 @@
 
     setInterval: function setInterval(newValue) {
       return this.remote
-      .setFindTimeout(defaultTimeout)
+      .setFindTimeout(defaultFindTimeout)
       .findByCssSelector('select[ng-model="agg.params.interval"]')
       .type(newValue);
     },
 
     setNumericInterval: function setNumericInterval(newValue) {
       return this.remote
-      .setFindTimeout(defaultTimeout)
+      .setFindTimeout(defaultFindTimeout)
       .findByCssSelector('input[name="interval"]')
       .type(newValue);
     },
 
     clickGo: function clickGo() {
       return this.remote
-      .setFindTimeout(defaultTimeout)
+      .setFindTimeout(defaultFindTimeout)
       .findByCssSelector('.btn-success')
       .click();
     },
@@ -291,7 +280,7 @@
 
     clickNewVisualization: function clickNewVisualization() {
       return this.remote
-      .setFindTimeout(defaultTimeout)
+      .setFindTimeout(defaultFindTimeout)
       .findByCssSelector('button[aria-label="New Visualization"]')
       .click();
     },
@@ -300,7 +289,7 @@
     saveVisualization: function saveVisualization(vizName) {
       var self = this;
       return this.remote
-      .setFindTimeout(defaultTimeout)
+      .setFindTimeout(defaultFindTimeout)
       .findByCssSelector('button[aria-label="Save Visualization"]')
       .click()
       .then(function () {
@@ -309,7 +298,7 @@
       .then(function () {
         common.debug('saveButton button clicked');
         return self.remote
-        .setFindTimeout(defaultTimeout)
+        .setFindTimeout(defaultFindTimeout)
         .findByName('visTitle')
         .type(vizName);
       })
@@ -317,7 +306,7 @@
       .then(function () {
         common.debug('click submit button');
         return self.remote
-        .setFindTimeout(defaultTimeout)
+        .setFindTimeout(defaultFindTimeout)
         .findByCssSelector('.config button[type="submit"]')
         .click();
       })
@@ -325,7 +314,7 @@
       // it's only there for about 5 seconds
       .then(function () {
         return self.remote
-        .setFindTimeout(defaultTimeout)
+        .setFindTimeout(defaultFindTimeout)
         .findByCssSelector('kbn-truncated.toast-message.ng-isolate-scope')
         .getVisibleText();
       });
@@ -333,7 +322,7 @@
 
     clickLoadSavedVisButton: function clickLoadSavedVisButton() {
       return this.remote
-        .setFindTimeout(defaultTimeout)
+        .setFindTimeout(defaultFindTimeout)
         .findDisplayedByCssSelector('button[aria-label="Load Saved Visualization"]')
         .click();
     },
@@ -353,7 +342,7 @@
       common.debug('clickVisualizationByLinkText(' + vizName + ')');
 
       return this.remote
-        .setFindTimeout(defaultTimeout)
+        .setFindTimeout(defaultFindTimeout)
         .findByLinkText(vizName)
         .click();
     },
@@ -383,7 +372,7 @@
 
     getXAxisLabels: function getXAxisLabels() {
       return this.remote
-      .setFindTimeout(defaultTimeout)
+      .setFindTimeout(defaultFindTimeout)
       .findAllByCssSelector('.x > g')
       .then(function (chartTypes) {
         function getChartType(chart) {
@@ -402,7 +391,7 @@
 
     getYAxisLabels: function getYAxisLabels() {
       return this.remote
-      .setFindTimeout(defaultTimeout)
+      .setFindTimeout(defaultFindTimeout)
       .findAllByCssSelector('.y > g')
       .then(function (chartTypes) {
         function getChartType(chart) {
@@ -436,7 +425,7 @@
 
       // 1). get the maximim chart Y-Axis marker value
       return this.remote
-      .setFindTimeout(defaultTimeout)
+      .setFindTimeout(defaultFindTimeout)
       .findByCssSelector('div.y-axis-div-wrapper > div > svg > g > g:last-of-type')
       .getVisibleText()
       .then(function (yLabel) {
@@ -449,7 +438,7 @@
       // 2). find and save the y-axis pixel size (the chart height)
       .then(function () {
         return self
-        .setFindTimeout(defaultTimeout)
+        .setFindTimeout(defaultFindTimeout)
         .findByCssSelector('rect.background') // different here
         .getAttribute('height');
       })
@@ -458,7 +447,7 @@
         common.debug('height --------- ' + yAxisHeight);
       })
       .then(function () {
-        return self.setFindTimeout(defaultTimeout * 2)
+        return self.setFindTimeout(defaultFindTimeout * 2)
         .findByCssSelector('path[data-label="' + aggregateName + '"]')
         .getAttribute('d');
       })
@@ -488,7 +477,7 @@
 
       // 1). get the maximim chart Y-Axis marker value
       return this.remote
-        .setFindTimeout(defaultTimeout)
+        .setFindTimeout(defaultFindTimeout)
         .findByCssSelector('div.y-axis-div-wrapper > div > svg > g > g:last-of-type')
         .getVisibleText()
         .then(function (yLabel) {
@@ -499,7 +488,7 @@
         // 2). find and save the y-axis pixel size (the chart height)
         .then(function getRect() {
           return self
-          .setFindTimeout(defaultTimeout)
+          .setFindTimeout(defaultFindTimeout)
           .findByCssSelector('clipPath rect')
           .getAttribute('height')
           .then(function (theHeight) {
@@ -511,7 +500,7 @@
         // 3). get the chart-wrapper elements
         .then(function getChartWrapper() {
           return self
-          .setFindTimeout(defaultTimeout * 2)
+          .setFindTimeout(defaultFindTimeout * 2)
           .findAllByCssSelector('.chart-wrapper')
           .then(function (chartTypes) {
 
@@ -551,7 +540,7 @@
 
       // 1). get the maximim chart Y-Axis marker value
       return this.remote
-      .setFindTimeout(defaultTimeout)
+      .setFindTimeout(defaultFindTimeout)
       .findByCssSelector('div.y-axis-div-wrapper > div > svg > g > g:last-of-type')
       .then(function setYAxisLabel(y) {
         return y
@@ -565,7 +554,7 @@
       // 2). find and save the y-axis pixel size (the chart height)
       .then(function getRect() {
         return self
-        .setFindTimeout(defaultTimeout)
+        .setFindTimeout(defaultFindTimeout)
         .findByCssSelector('rect.background')
         .then(function getRectHeight(chartAreaObj) {
           return chartAreaObj
@@ -580,7 +569,7 @@
       // 3). get the chart-wrapper elements
       .then(function () {
         return self
-        .setFindTimeout(defaultTimeout * 2)
+        .setFindTimeout(defaultFindTimeout * 2)
         // #kibana-body > div.content > div > div > div > div.vis-editor-canvas > visualize > div.visualize-chart > div > div.vis-col-wrapper > div.chart-wrapper > div > svg > g > g.series.\30 > rect:nth-child(1)
         .findAllByCssSelector('svg > g > g.series.\\30 > rect') // rect
         .then(function (chartTypes) {
@@ -612,7 +601,7 @@
 
       // 1). get the maximim chart Y-Axis marker value
       return this.remote
-      .setFindTimeout(defaultTimeout * 2)
+      .setFindTimeout(defaultFindTimeout * 2)
       // path.slice:nth-child(11)
       .findAllByCssSelector('path.slice')
       .then(function (chartTypes) {
@@ -634,41 +623,41 @@
 
     getChartAreaWidth: function getChartAreaWidth() {
       return this.remote
-      .setFindTimeout(defaultTimeout)
+      .setFindTimeout(defaultFindTimeout)
       .findByCssSelector('clipPath rect')
       .getAttribute('width');
     },
     getChartAreaHeight: function getChartAreaHeight() {
       return this.remote
-      .setFindTimeout(defaultTimeout)
+      .setFindTimeout(defaultFindTimeout)
       .findByCssSelector('clipPath rect')
       .getAttribute('height');
     },
 
     getDataTableData: function getDataTableData() {
       return this.remote
-      .setFindTimeout(defaultTimeout * 2)
+      .setFindTimeout(defaultFindTimeout * 2)
       .findByCssSelector('table.table.table-condensed tbody')
       .getVisibleText();
     },
 
     getMarkdownData: function getMarkdownData() {
       return this.remote
-      .setFindTimeout(defaultTimeout)
+      .setFindTimeout(defaultFindTimeout)
       .findByCssSelector('visualize.ng-isolate-scope')
       .getVisibleText();
     },
 
     clickColumns: function clickColumns() {
       return this.remote
-      .setFindTimeout(defaultTimeout)
+      .setFindTimeout(defaultFindTimeout)
       .findByCssSelector('div.schemaEditors.ng-scope > div > div > button:nth-child(2)')
       .click();
     },
 
     waitForToastMessageGone: function waitForToastMessageGone() {
       var self = this;
-      return common.tryForTime(defaultTimeout * 5, function tryingForTime() {
+      return common.tryForTime(defaultFindTimeout * 5, function tryingForTime() {
         return self.remote
         .setFindTimeout(100)
         .findAllByCssSelector('kbn-truncated.toast-message.ng-isolate-scope')
@@ -685,7 +674,7 @@
 
     waitForVisualization: function waitForVisualization() {
       return this.remote
-      .setFindTimeout(defaultTimeout)
+      .setFindTimeout(defaultFindTimeout)
       .findByCssSelector('visualize-legend');
     }
 
