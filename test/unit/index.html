<!DOCTYPE html>
<html>
  <head>
    <title>Kibana4 Tests</title>

    <link rel="stylesheet" href="/node_modules/mocha/mocha.css" />
    <script src="/node_modules/expect.js/index.js"></script>
    <script src="/node_modules/mocha/mocha.js"></script>
    <script src="/src/kibana/bower_components/requirejs/require.js"></script>
    <script src="/src/kibana/require.config.js"></script>

    <script>(function () {
      var COVERAGE = !!(/coverage/i.test(window.location.search));
      var SAUCELABS = !!(/saucelabs/i.test(window.location.search));

      mocha.setup({
        ui: 'bdd',
        reporter: 'html'
      });

      require.config({
        baseUrl: '/',
        paths: {
          config: '/config',
          test_utils: '../../test/utils',
          fixtures: '../../test/unit/fixtures',
          vislib_fixtures: '../../test/unit/specs/vislib/fixture',
          specs: '../../test/unit/specs',
          sinon: '../../test/utils/sinon',
          bluebird: 'bower_components/bluebird/js/browser/bluebird',
          angular: 'bower_components/angular-mocks/angular-mocks',
          angular_src: 'bower_components/angular/angular',
          screencast_reporter_css: '../../node_modules/mocha-screencast-reporter/screencast-reporter',
          ScreencastReporter: '../../node_modules/mocha-screencast-reporter/screencast-reporter'
        },
        shim: {
          angular: {
            deps: [
              'jquery',
              'angular_src'
            ],
            exports: 'angular'
          },
          'sinon/sinon': {
            deps: [
              'sinon/sinon-timers-1.8.2'
            ],
            exports: 'sinon'
          }
        },
        waitSeconds: 6000,
        // mark all requested files with instrument query param
        urlArgs: COVERAGE ? 'instrument=true' : void 0
      });

      function setupCoverage(done) {
        document.title = document.title.replace('Tests', 'Coverage');
        require([
          'test_utils/istanbul_reporter/reporter'
        ], function (IstanbulReporter) {
          mocha.reporter(IstanbulReporter);
          done();
        });
      }

      function setupSaucelabsReporter(done) {
        require([
          'ScreencastReporter',
          'css!screencast_reporter_css'
        ], function (ScreencastReporter) {
          mocha.reporter(ScreencastReporter);
          done();
        });
      }

      function runTests() {
        require([
          'kibana',
          'sinon/sinon',
          'angular',
          'specs/apps/discover/hit_sort_fn',
          'specs/apps/discover/directives/table',
          'specs/apps/discover/directives/discover_field',
          'specs/apps/discover/directives/field_chooser',
          'specs/apps/discover/directives/field_calculator',
          'specs/apps/discover/segmented_fetch',
          'specs/directives/confirm-click',
          'specs/directives/timepicker',
          'specs/directives/truncate',
          'specs/directives/typeahead',
          'specs/directives/css_truncate',
          'specs/directives/spinner',
          'specs/filters/field_type',
          'specs/filters/uriescape',
          'specs/filters/moment',
          'specs/filters/rison',
          'specs/filters/short_dots',
          'specs/filters/start_from',
          'specs/services/storage',
          'specs/services/persisted_log',
          'specs/services/url',
          'specs/utils/datemath',
          'specs/utils/interval',
          'specs/utils/versionmath',
          'specs/utils/routes/index',
          'specs/utils/sequencer',
          'specs/utils/html_escape',
          'specs/courier/search_source/_get_normalized_sort',
          'specs/factories/base_object',
          'specs/state_management/state',
          'specs/state_management/global_state',
          'specs/state_management/app_state',
          'specs/utils/diff_object',
          'specs/factories/events',
          'specs/vislib/components/color',
          'specs/vislib/components/zero_injection',
          'specs/vislib/components/labels',
          'specs/vislib/lib/x_axis',
          'specs/vislib/lib/y_axis',
          'specs/vislib/lib/axis_title',
          'specs/vislib/lib/chart_title',
          'specs/vislib/lib/layout_types',
          'specs/vislib/lib/splits',
          'specs/vislib/lib/layout',
          'specs/vislib/lib/tooltip',
          'specs/vislib/lib/handler',
          'specs/vislib/lib/_error_handler',
          'specs/vislib/lib/data',
          'specs/vislib/lib/column_layout',
          'specs/vislib/lib/resize_checker',
          'specs/vislib/visualizations/_chart',
          'specs/vislib/visualizations/vis_types',
          'specs/vislib/index',
          'specs/vislib/vis',
          'specs/utils/diff_time_picker_vals',
          'specs/factories/events',
          'specs/index_patterns/_flatten_search_response',
          'specs/utils/indexed_array/index',
          'specs/directives/filter_bar',
          'specs/components/agg_types/index',
          'specs/components/agg_types/param_types/index',
          'specs/components/vis/index',
          'specs/components/reflow_watcher',
<<<<<<< HEAD
          'specs/registry/index'
=======
          'specs/components/clipboard'
>>>>>>> 9e0e973c
        ], function (kibana, sinon) {
          kibana.load(function () {
            var xhr = sinon.useFakeXMLHttpRequest();

            window.mochaRunner = mocha.run().on('end', function () {
              window.mochaResults = this.stats;
              window.mochaResults.details = getFailedTests(this);
              xhr.restore();
            });

            function getFailedTests(runner) {
              var fails = [];
              var suiteStack = [];

              (function recurse(suite) {
                suiteStack.push(suite);

                (suite.tests || [])
                .filter(function (test) {
                  return test.state !== 'passed' && test.state !== 'pending';
                })
                .forEach(function (test) {
                  fails.push({
                    title: suiteStack.concat(test).reduce(function (title, suite) {
                      if (suite.title) {
                        return (title ? title + ' ' : '') + suite.title;
                      } else {
                        return title;
                      }
                    }, ''),
                    err: test.err ? (test.err.stack || test.err.message) : 'unknown error'
                  });
                });

                (suite.suites || []).forEach(recurse);

                suiteStack.pop();
              }(runner.suite));

              return fails;
            }

          });
        });
      }

      if (COVERAGE) {
        setupCoverage(runTests);
      }
      else if (SAUCELABS) {
        setupSaucelabsReporter(runTests);
      }
      else {
        runTests();
      }

    })();</script>
  </head>
  <body><div id="mocha"></div></body>
</html><|MERGE_RESOLUTION|>--- conflicted
+++ resolved
@@ -141,11 +141,8 @@
           'specs/components/agg_types/param_types/index',
           'specs/components/vis/index',
           'specs/components/reflow_watcher',
-<<<<<<< HEAD
-          'specs/registry/index'
-=======
+          'specs/registry/index',
           'specs/components/clipboard'
->>>>>>> 9e0e973c
         ], function (kibana, sinon) {
           kibana.load(function () {
             var xhr = sinon.useFakeXMLHttpRequest();
