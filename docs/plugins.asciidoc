--- conflicted
+++ resolved
@@ -99,12 +99,7 @@
 ==== Plugins and Custom Kibana Configurations
 
 Use the `-c` or `--config` options to specify the path to the configuration file used to start Kibana. By default, Kibana
-<<<<<<< HEAD
-uses the configuration file `config/kibana.yml`. When you change your installed plugins, the `bin/kibana plugin` command
-restarts the Kibana server. When you are using a customized configuration file, you must specify the
-=======
 uses the configuration file `config/kibana.yml`. After you have changed the configuration file, you have to restart the Kibana server for changes to take effect (e.g. if Kibana is installed on an Ubuntu machine, you can restart it using `service kibana stop` followed by `service kibana start`). When you are using a customized configuration file, you must specify the
->>>>>>> 95ec2f31
 path to that configuration file each time you use the `bin/kibana plugin` command.
 
 [float]
