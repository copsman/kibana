--- conflicted
+++ resolved
@@ -654,14 +654,9 @@
     "@types/xml2js": "^0.4.5",
     "@types/yauzl": "^2.9.1",
     "@types/zen-observable": "^0.8.0",
-<<<<<<< HEAD
     "@typescript-eslint/eslint-plugin": "^4.28.4",
+    "@typescript-eslint/typescript-estree": "^4.28.4",
     "@typescript-eslint/parser": "^4.28.4",
-=======
-    "@typescript-eslint/eslint-plugin": "^4.14.1",
-    "@typescript-eslint/typescript-estree": "^4.14.1",
-    "@typescript-eslint/parser": "^4.14.1",
->>>>>>> 3662a39b
     "@yarnpkg/lockfile": "^1.1.0",
     "abab": "^2.0.4",
     "aggregate-error": "^3.1.0",
