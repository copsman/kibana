/*
 * Copyright Elasticsearch B.V. and/or licensed to Elasticsearch B.V. under one
 * or more contributor license agreements. Licensed under the Elastic License
 * 2.0 and the Server Side Public License, v 1; you may not use this file except
 * in compliance with, at your election, the Elastic License 2.0 or the Server
 * Side Public License, v 1.
 */

import fetch from 'node-fetch';
import {
  filter,
  Subject,
  ReplaySubject,
  interval,
  merge,
  timer,
  retryWhen,
  tap,
  delayWhen,
  takeUntil,
  map,
  BehaviorSubject,
  exhaustMap,
  mergeMap,
} from 'rxjs';
import type {
  AnalyticsClientInitContext,
  Event,
  EventContext,
  IShipper,
  TelemetryCounter,
} from '@kbn/analytics-client';
import {
  type ElasticV3ShipperOptions,
  buildHeaders,
  buildUrl,
  createTelemetryCounterHelper,
  eventsToNDJSON,
  ErrorWithCode,
} from '@kbn/analytics-shippers-elastic-v3-common';

const SECOND = 1000;
const MINUTE = 60 * SECOND;
const HOUR = 60 * MINUTE;
const KIB = 1024;
const MAX_NUMBER_OF_EVENTS_IN_INTERNAL_QUEUE = 1000;
const MIN_TIME_SINCE_LAST_SEND = 10 * SECOND;

/**
 * Elastic V3 shipper to use on the server side.
 */
export class ElasticV3ServerShipper implements IShipper {
  /** Shipper's unique name */
  public static shipperName = 'elastic_v3_server';

  /** Observable to emit the stats of the processed events. */
  public readonly telemetryCounter$ = new Subject<TelemetryCounter>();

  private readonly reportTelemetryCounters = createTelemetryCounterHelper(
    this.telemetryCounter$,
    ElasticV3ServerShipper.shipperName
  );

  private readonly internalQueue: Event[] = [];
  private readonly shutdown$ = new ReplaySubject<void>(1);
  private readonly isOptedIn$ = new BehaviorSubject<boolean | undefined>(undefined);

  private readonly url: string;

  private lastBatchSent = Date.now();

  private clusterUuid: string = 'UNKNOWN';
  private licenseId?: string;

  /**
   * Specifies when it went offline:
   * - `undefined` means it doesn't know yet whether it is online or offline
   * - `null` means it's online
   * - `number` means it's offline since that time
   * @private
   */
  private firstTimeOffline?: number | null;

  /**
   * Creates a new instance of the {@link ElasticV3ServerShipper}.
   * @param options {@link ElasticV3ShipperOptions}
   * @param initContext {@link AnalyticsClientInitContext}
   */
  constructor(
    private readonly options: ElasticV3ShipperOptions,
    private readonly initContext: AnalyticsClientInitContext
  ) {
    this.url = buildUrl({
      sendTo: options.sendTo ?? initContext.sendTo,
      channelName: options.channelName,
    });
    this.setInternalSubscriber();
    this.checkConnectivity();
  }

  /**
   * Uses the `cluster_uuid` and `license_id` from the context to hold them in memory for the generation of the headers
   * used later on in the HTTP request.
   * @param newContext The full new context to set {@link EventContext}
   */
  public extendContext(newContext: EventContext) {
    if (newContext.cluster_uuid) {
      this.clusterUuid = newContext.cluster_uuid;
    }
    if (newContext.license_id) {
      this.licenseId = newContext.license_id;
    }
  }

  /**
   * When `false`, it flushes the internal queue and stops sending events.
   * @param isOptedIn `true` for resume sending events. `false` to stop.
   */
  public optIn(isOptedIn: boolean) {
    this.isOptedIn$.next(isOptedIn);

    if (isOptedIn === false) {
      this.internalQueue.length = 0;
    }
  }

  /**
   * Enqueues the events to be sent via the leaky bucket algorithm.
   * @param events batched events {@link Event}
   */
  public reportEvents(events: Event[]) {
    // If opted out OR offline for longer than 24 hours, skip processing any events.

    const performanceEvents = this.getPerfEvents(events);

    if (performanceEvents.length > 0) {
      const eventNames = performanceEvents.map((e) => e.properties.eventName);
      this.initContext.logger.info(
<<<<<<< HEAD
        `[Server shipper]: asked to report ${performanceEvents.length} performance events - ${eventNames.join(',')}`
=======
        `[Server shipper]: asked to report ${
          performanceEvents.length
        } performance events - ${eventNames.join(',')}`
>>>>>>> 64732fce
      );
    }

    if (
      this.isOptedIn$.value === false ||
      (this.firstTimeOffline && Date.now() - this.firstTimeOffline > 24 * HOUR)
    ) {
      return;
    }

    const freeSpace = MAX_NUMBER_OF_EVENTS_IN_INTERNAL_QUEUE - this.internalQueue.length;

    // As per design, we only want store up-to 1000 events at a time. Drop anything that goes beyond that limit
    if (freeSpace < events.length) {
      const toDrop = events.length - freeSpace;
      const droppedEvents = events.splice(-toDrop, toDrop);
      this.reportTelemetryCounters(droppedEvents, {
        type: 'dropped',
        code: 'queue_full',
      });
    }

    if (performanceEvents.length > 0) {
      const eventNames = performanceEvents.map((e) => e.properties.eventName);
      this.initContext.logger.info(
<<<<<<< HEAD
        `[Server shipper]: pushing ${performanceEvents.length} performance events into queue - ${eventNames.join(',')}`
=======
        `[Server shipper]: pushing ${
          performanceEvents.length
        } performance events into queue - ${eventNames.join(',')}`
>>>>>>> 64732fce
      );
    }

    this.internalQueue.push(...events);
  }

  /**
   * Shuts down the shipper.
   * Triggers a flush of the internal queue to attempt to send any events held in the queue.
   */
  public shutdown() {
<<<<<<< HEAD
    this.initContext.logger.info(
      '[Server shipper]: shutdown'
    );
=======
    this.initContext.logger.info('[Server shipper]: shutdown');
>>>>>>> 64732fce
    this.shutdown$.next();
    this.shutdown$.complete();
    this.isOptedIn$.complete();
  }

  /**
   * Checks the server has connectivity to the remote endpoint.
   * The frequency of the connectivity tests will back off, starting with 1 minute, and multiplying by 2
   * until it reaches 1 hour. Then, it’ll keep the 1h frequency until it reaches 24h without connectivity.
   * At that point, it clears the queue and stops accepting events in the queue.
   * The connectivity checks will continue to happen every 1 hour just in case it regains it at any point.
   * @private
   */
  private checkConnectivity() {
    let backoff = 1 * MINUTE;
    merge(
      timer(0, 1 * MINUTE),
      // Also react to opt-in changes to avoid being stalled for 1 minute for the first connectivity check.
      // More details in: https://github.com/elastic/kibana/issues/135647
      this.isOptedIn$
    )
      .pipe(
        takeUntil(this.shutdown$),
        filter(() => this.isOptedIn$.value === true && this.firstTimeOffline !== null),
        // Using exhaustMap here because one request at a time is enough to check the connectivity.
        exhaustMap(async () => {
          const { ok } = await fetch(this.url, {
            method: 'OPTIONS',
          });

          if (!ok) {
            throw new Error(`Failed to connect to ${this.url}`);
          }

          this.firstTimeOffline = null;
          backoff = 1 * MINUTE;
        }),
        retryWhen((errors) =>
          errors.pipe(
            takeUntil(this.shutdown$),
            tap(() => {
              if (!this.firstTimeOffline) {
                this.firstTimeOffline = Date.now();
              } else if (Date.now() - this.firstTimeOffline > 24 * HOUR) {
                this.internalQueue.length = 0;
              }
              backoff = backoff * 2;
              if (backoff > 1 * HOUR) {
                backoff = 1 * HOUR;
              }
            }),
            delayWhen(() => timer(backoff))
          )
        )
      )
      .subscribe();
  }

  private setInternalSubscriber() {
    // Create an emitter that emits when MIN_TIME_SINCE_LAST_SEND have passed since the last time we sent the data
    const minimumTimeSinceLastSent$ = interval(SECOND).pipe(
      filter(() => Date.now() - this.lastBatchSent >= MIN_TIME_SINCE_LAST_SEND)
    );

    merge(
      minimumTimeSinceLastSent$.pipe(
        takeUntil(this.shutdown$),
        map(() => ({ shouldFlush: false }))
      ),
      // Attempt to send one last time on shutdown, flushing the queue
      this.shutdown$.pipe(map(() => ({ shouldFlush: true })))
    )
      .pipe(
        // Only move ahead if it's opted-in and online, and there are some events in the queue
        filter(
          () =>
            this.isOptedIn$.value === true &&
            this.firstTimeOffline === null &&
            this.internalQueue.length > 0
        ),

        // Send the events:
        // 1. Set lastBatchSent and retrieve the events to send (clearing the queue) in a synchronous operation to avoid race conditions.
        map(({ shouldFlush }) => {
          this.lastBatchSent = Date.now();
          return this.getEventsToSend(shouldFlush);
        }),
        // 2. Skip empty buffers (just to be sure)
        filter((events) => events.length > 0),
        // 3. Actually send the events
        // Using `mergeMap` here because we want to send events whenever the emitter says so:
        //   We don't want to skip emissions (exhaustMap) or enqueue them (concatMap).
        mergeMap((eventsToSend) => this.sendEvents(eventsToSend))
      )
      .subscribe();
  }

  /**
   * Calculates the size of the queue in bytes.
   * @returns The number of bytes held in the queue.
   * @private
   */
  private getQueueByteSize(queue: Event[]) {
    return queue.reduce((acc, event) => {
      return acc + this.getEventSize(event);
    }, 0);
  }

  /**
   * Calculates the size of the event in bytes.
   * @param event The event to calculate the size of.
   * @returns The number of bytes held in the event.
   * @private
   */
  private getEventSize(event: Event) {
    return Buffer.from(JSON.stringify(event)).length;
  }

  /**
   * Returns a queue of events of up-to 10kB. Or all events in the queue if it's a FLUSH action.
   * @remarks It mutates the internal queue by removing from it the events returned by this method.
   * @private
   */
  private getEventsToSend(shouldFlush: boolean): Event[] {
    // If the internal queue is already smaller than the minimum batch size, or it's a flush action, do a direct assignment.
    if (shouldFlush || this.getQueueByteSize(this.internalQueue) < 10 * KIB) {
      return this.internalQueue.splice(0, this.internalQueue.length);
    }
    // Otherwise, we'll feed the events to the leaky bucket queue until we reach 10kB.
    const queue: Event[] = [];
    let queueByteSize = 0;
    while (queueByteSize < 10 * KIB) {
      const event = this.internalQueue.shift()!;
      queueByteSize += this.getEventSize(event);
      queue.push(event);
    }
    return queue;
  }

  private async sendEvents(events: Event[]) {
    this.initContext.logger.info(`Reporting ${events.length} events...`);
    try {
      const code = await this.makeRequest(events);
      this.reportTelemetryCounters(events, { code });
      this.initContext.logger.info(`Reported ${events.length} events...`);
    } catch (error) {
      this.initContext.logger.info(`Failed to report ${events.length} events...`);
      this.initContext.logger.info(error);
      this.reportTelemetryCounters(events, { code: error.code, error });
      this.firstTimeOffline = undefined;
    }
  }

  private getPerfEvents(events: Event[]) {
    return events.filter((e) => {
      return e.event_type === 'performance_metric';
    });
  }

  private async makeRequest(events: Event[]): Promise<string> {
    const performanceEvents = this.getPerfEvents(events);

    if (performanceEvents.length > 0) {
      const eventNames = performanceEvents.map((e) => e.properties.eventName);
      this.initContext.logger.info(
<<<<<<< HEAD
        `[Server shipper]: sending ${performanceEvents.length} performance events - ${eventNames.join(',')}`
=======
        `[Server shipper]: sending ${
          performanceEvents.length
        } performance events - ${eventNames.join(',')}`
>>>>>>> 64732fce
      );
    }

    const response = await fetch(this.url, {
      method: 'POST',
      body: eventsToNDJSON(events),
      headers: buildHeaders(this.clusterUuid, this.options.version, this.licenseId),
      ...(this.options.debug && { query: { debug: true } }),
    });

    if (performanceEvents.length > 0) {
      this.initContext.logger.info(`${response.status} - ${await response.text()}`);
    }

    if (!response.ok) {
      throw new ErrorWithCode(
        `${response.status} - ${await response.text()}`,
        `${response.status}`
      );
    }

    return `${response.status}`;
  }
}<|MERGE_RESOLUTION|>--- conflicted
+++ resolved
@@ -136,13 +136,9 @@
     if (performanceEvents.length > 0) {
       const eventNames = performanceEvents.map((e) => e.properties.eventName);
       this.initContext.logger.info(
-<<<<<<< HEAD
-        `[Server shipper]: asked to report ${performanceEvents.length} performance events - ${eventNames.join(',')}`
-=======
         `[Server shipper]: asked to report ${
           performanceEvents.length
         } performance events - ${eventNames.join(',')}`
->>>>>>> 64732fce
       );
     }
 
@@ -168,13 +164,9 @@
     if (performanceEvents.length > 0) {
       const eventNames = performanceEvents.map((e) => e.properties.eventName);
       this.initContext.logger.info(
-<<<<<<< HEAD
-        `[Server shipper]: pushing ${performanceEvents.length} performance events into queue - ${eventNames.join(',')}`
-=======
         `[Server shipper]: pushing ${
           performanceEvents.length
         } performance events into queue - ${eventNames.join(',')}`
->>>>>>> 64732fce
       );
     }
 
@@ -186,13 +178,7 @@
    * Triggers a flush of the internal queue to attempt to send any events held in the queue.
    */
   public shutdown() {
-<<<<<<< HEAD
-    this.initContext.logger.info(
-      '[Server shipper]: shutdown'
-    );
-=======
     this.initContext.logger.info('[Server shipper]: shutdown');
->>>>>>> 64732fce
     this.shutdown$.next();
     this.shutdown$.complete();
     this.isOptedIn$.complete();
@@ -358,13 +344,9 @@
     if (performanceEvents.length > 0) {
       const eventNames = performanceEvents.map((e) => e.properties.eventName);
       this.initContext.logger.info(
-<<<<<<< HEAD
-        `[Server shipper]: sending ${performanceEvents.length} performance events - ${eventNames.join(',')}`
-=======
         `[Server shipper]: sending ${
           performanceEvents.length
         } performance events - ${eventNames.join(',')}`
->>>>>>> 64732fce
       );
     }
 
