--- conflicted
+++ resolved
@@ -8,12 +8,7 @@
 
 import { XJsonLang } from './xjson';
 import { PainlessLang } from './painless';
-<<<<<<< HEAD
-import { EsqlLang } from './esql';
-import { ES_QLLang } from './es_ql';
-=======
 import { SQLLang } from './sql';
->>>>>>> 431c32b8
 import { monaco } from './monaco_imports';
 import { ESQL_THEME_ID, ESQLLang, buildESQlTheme } from './esql';
 
@@ -54,13 +49,8 @@
  */
 registerLanguage(XJsonLang);
 registerLanguage(PainlessLang);
-<<<<<<< HEAD
-registerLanguage(EsqlLang);
-registerLanguage(ES_QLLang);
-=======
 registerLanguage(SQLLang);
 registerLanguage(ESQLLang);
->>>>>>> 431c32b8
 
 /**
  * Register custom themes
